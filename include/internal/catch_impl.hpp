--- conflicted
+++ resolved
@@ -55,26 +55,6 @@
     IMutableRegistryHub::~IMutableRegistryHub() {}
     IExceptionTranslator::~IExceptionTranslator() {}
     IExceptionTranslatorRegistry::~IExceptionTranslatorRegistry() {}
-<<<<<<< HEAD
-
-=======
-    IReporterFactory::~IReporterFactory() {}
-    IReporterRegistry::~IReporterRegistry() {}
-    IStreamingReporter::~IStreamingReporter() {}
-    AssertionStats::~AssertionStats() {}
-    SectionStats::~SectionStats() {}
-    TestCaseStats::~TestCaseStats() {}
-    TestGroupStats::~TestGroupStats() {}
-    TestRunStats::~TestRunStats() {}
-    template<typename DerivedT>
-    CumulativeReporterBase<DerivedT>::SectionNode::~SectionNode() {}
-    template<typename DerivedT>
-    CumulativeReporterBase<DerivedT>::~CumulativeReporterBase() {}
-    template<typename DerivedT>
-    StreamingReporterBase<DerivedT>::~StreamingReporterBase() {}
-    ConsoleReporter::~ConsoleReporter() {}
-    CompactReporter::~CompactReporter() {}
->>>>>>> af05ccfe
     IRunner::~IRunner() {}
     IMutableContext::~IMutableContext() {}
     IConfig::~IConfig() {}
