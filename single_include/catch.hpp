/*
<<<<<<< HEAD
 *  CATCH v0.9 build 2 (integration branch)
 *  Generated: 2012-11-16 08:44:53.410120
=======
 *  Generated: 2012-11-13 22:03:59.839085
>>>>>>> 88a3f232
 *  ----------------------------------------------------------
 *  This file has been merged from multiple headers. Please don't edit it directly
 *  Copyright (c) 2012 Two Blue Cubes Ltd. All rights reserved.
 *
 *  Distributed under the Boost Software License, Version 1.0. (See accompanying
 *  file LICENSE_1_0.txt or copy at http://www.boost.org/LICENSE_1_0.txt)
 */
#ifndef TWOBLUECUBES_SINGLE_INCLUDE_CATCH_HPP_INCLUDED
#define TWOBLUECUBES_SINGLE_INCLUDE_CATCH_HPP_INCLUDED

#define TWOBLUECUBES_CATCH_HPP_INCLUDED

#ifdef __clang__
#pragma clang diagnostic ignored "-Wglobal-constructors"

#pragma clang diagnostic push
#pragma clang diagnostic ignored "-Wpadded"
#endif

// #included from: internal/catch_notimplemented_exception.h
#define TWOBLUECUBES_CATCH_NOTIMPLEMENTED_EXCEPTION_H_INCLUDED

// #included from: catch_common.h
#define TWOBLUECUBES_CATCH_COMMON_H_INCLUDED

#define INTERNAL_CATCH_UNIQUE_NAME_LINE2( name, line ) name##line
#define INTERNAL_CATCH_UNIQUE_NAME_LINE( name, line ) INTERNAL_CATCH_UNIQUE_NAME_LINE2( name, line )
#define INTERNAL_CATCH_UNIQUE_NAME( name ) INTERNAL_CATCH_UNIQUE_NAME_LINE( name, __LINE__ )

#define INTERNAL_CATCH_STRINGIFY2( expr ) #expr
#define INTERNAL_CATCH_STRINGIFY( expr ) INTERNAL_CATCH_STRINGIFY2( expr )

#ifdef __GNUC__
#define CATCH_ATTRIBUTE_NORETURN __attribute__ ((noreturn))
#else
#define CATCH_ATTRIBUTE_NORETURN
#endif

#include <sstream>
#include <stdexcept>
#include <algorithm>

namespace Catch {

	class NonCopyable {
		NonCopyable( const NonCopyable& );
		void operator = ( const NonCopyable& );
	protected:
		NonCopyable() {}
		virtual ~NonCopyable();
	};

    class SafeBool {
    public:
        typedef void (SafeBool::*type)() const;

        static type makeSafe( bool value ) {
            return value ? &SafeBool::trueValue : 0;
        }
    private:
        void trueValue() const {}
    };

    template<typename ContainerT>
    inline void deleteAll( ContainerT& container ) {
        typename ContainerT::const_iterator it = container.begin();
        typename ContainerT::const_iterator itEnd = container.end();
        for(; it != itEnd; ++it )
        {
            delete *it;
        }
    }
    template<typename AssociativeContainerT>
    inline void deleteAllValues( AssociativeContainerT& container ) {
        typename AssociativeContainerT::const_iterator it = container.begin();
        typename AssociativeContainerT::const_iterator itEnd = container.end();
        for(; it != itEnd; ++it )
        {
            delete it->second;
        }
    }

    template<typename ContainerT, typename Function>
    inline void forEach( ContainerT& container, Function function ) {
        std::for_each( container.begin(), container.end(), function );
    }

    template<typename ContainerT, typename Function>
    inline void forEach( const ContainerT& container, Function function ) {
        std::for_each( container.begin(), container.end(), function );
    }

    inline bool startsWith( const std::string& s, const std::string& prefix ) {
        return s.size() >= prefix.size() && s.substr( 0, prefix.size() ) == prefix;
    }
    inline bool endsWith( const std::string& s, const std::string& suffix ) {
        return s.size() >= suffix.size() && s.substr( s.size()-suffix.size(), suffix.size() ) == suffix;
    }
    inline bool contains( const std::string& s, const std::string& infix ) {
        return s.find( infix ) != std::string::npos;
    }

    struct pluralise {
        pluralise( std::size_t count, const std::string& label )
        :   m_count( count ),
            m_label( label )
        {}

        friend std::ostream& operator << ( std::ostream& os, const pluralise& pluraliser ) {
            os << pluraliser.m_count << " " << pluraliser.m_label;
            if( pluraliser.m_count != 1 )
                os << "s";
            return os;
        }

        std::size_t m_count;
        std::string m_label;
    };

    struct SourceLineInfo {

        SourceLineInfo() : line( 0 ){}
        SourceLineInfo( const std::string& _file, std::size_t _line )
        :   file( _file ),
            line( _line )
        {}
        SourceLineInfo( const SourceLineInfo& other )
        :   file( other.file ),
            line( other.line )
        {}
        bool empty() const {
            return file.empty();
        }

        std::string file;
        std::size_t line;
    };

    inline std::ostream& operator << ( std::ostream& os, const SourceLineInfo& info ) {
#ifndef __GNUG__
        os << info.file << "(" << info.line << "): ";
#else
        os << info.file << ":" << info.line << ": ";
#endif
        return os;
    }

    CATCH_ATTRIBUTE_NORETURN
    inline void throwLogicError( const std::string& message, const SourceLineInfo& locationInfo ) {
        std::ostringstream oss;
        oss << "Internal Catch error: '" << message << "' at: " << locationInfo;
        throw std::logic_error( oss.str() );
    }
}

#define CATCH_INTERNAL_LINEINFO ::Catch::SourceLineInfo( __FILE__, static_cast<std::size_t>( __LINE__ ) )
#define CATCH_INTERNAL_ERROR( msg ) ::Catch::throwLogicError( msg, CATCH_INTERNAL_LINEINFO );

#include <ostream>

namespace Catch {

    class NotImplementedException : public std::exception
    {
    public:
        NotImplementedException( const SourceLineInfo& lineInfo );

        virtual ~NotImplementedException() throw() {}

        virtual const char* what() const throw();

    private:
        std::string m_what;
        SourceLineInfo m_lineInfo;
    };

} // end namespace Catch

///////////////////////////////////////////////////////////////////////////////
#define CATCH_NOT_IMPLEMENTED throw Catch::NotImplementedException( CATCH_INTERNAL_LINEINFO )

// #included from: internal/catch_context.h
#define TWOBLUECUBES_CATCH_CONTEXT_H_INCLUDED

// #included from: catch_interfaces_generators.h
#define TWOBLUECUBES_CATCH_INTERFACES_GENERATORS_H_INCLUDED

#include <string>

namespace Catch {

    struct IGeneratorInfo {
        virtual ~IGeneratorInfo();
        virtual bool moveNext() = 0;
        virtual std::size_t getCurrentIndex() const = 0;
    };

    struct IGeneratorsForTest {
        virtual ~IGeneratorsForTest();

        virtual IGeneratorInfo& getGeneratorInfo( const std::string& fileInfo, std::size_t size ) = 0;
        virtual bool moveNext() = 0;
    };

    IGeneratorsForTest* createGeneratorsForTest();

} // end namespace Catch

#include <memory>
#include <vector>
#include <stdlib.h>

namespace Catch {

    class TestCaseInfo;
    class Stream;
    struct IResultCapture;
    struct IRunner;
    struct IGeneratorsForTest;
    struct IConfig;

    struct IContext
    {
        virtual ~IContext();

        virtual IResultCapture& getResultCapture() = 0;
        virtual IRunner& getRunner() = 0;
        virtual size_t getGeneratorIndex( const std::string& fileInfo, size_t totalSize ) = 0;
        virtual bool advanceGeneratorsForCurrentTest() = 0;
        virtual const IConfig* getConfig() const = 0;
    };

    struct IMutableContext : IContext
    {
        virtual ~IMutableContext();
        virtual void setResultCapture( IResultCapture* resultCapture ) = 0;
        virtual void setRunner( IRunner* runner ) = 0;
        virtual void setConfig( const IConfig* config ) = 0;
    };

    IContext& getCurrentContext();
    IMutableContext& getCurrentMutableContext();
    void cleanUpContext();
    Stream createStream( const std::string& streamName );

}

// #included from: internal/catch_test_registry.hpp
#define TWOBLUECUBES_CATCH_TEST_REGISTRY_HPP_INCLUDED

// #included from: catch_interfaces_testcase.h
#define TWOBLUECUBES_CATCH_INTERFACES_TESTCASE_H_INCLUDED

// #included from: catch_ptr.hpp
#define TWOBLUECUBES_CATCH_PTR_HPP_INCLUDED

namespace Catch {

    // An intrusive reference counting smart pointer.
    // T must implement addRef() and release() methods
    // typically implementing the IShared interface
    template<typename T>
    class Ptr {
    public:
        Ptr() : m_p( NULL ){}
        Ptr( T* p ) : m_p( p ){
            if( m_p )
                m_p->addRef();
        }
        Ptr( const Ptr& other ) : m_p( other.m_p ){
            if( m_p )
                m_p->addRef();
        }
        ~Ptr(){
            if( m_p )
                m_p->release();
        }
        Ptr& operator = ( T* p ){
            Ptr temp( p );
            swap( temp );
            return *this;
        }
        Ptr& operator = ( const Ptr& other ){
            Ptr temp( other );
            swap( temp );
            return *this;
        }
        void swap( Ptr& other ){
            std::swap( m_p, other.m_p );
        }

        T* get(){
            return m_p;
        }
        const T* get() const{
            return m_p;
        }

        T& operator*() const {
            return *m_p;
        }

        T* operator->() const {
            return m_p;
        }

        bool operator !() const {
            return m_p == NULL;
        }

    private:
        T* m_p;
    };

    struct IShared : NonCopyable {
        virtual ~IShared();
        virtual void addRef() = 0;
        virtual void release() = 0;
    };

    template<typename T>
    struct SharedImpl : T {

        SharedImpl() : m_rc( 0 ){}

        virtual void addRef(){
            ++m_rc;
        }
        virtual void release(){
            if( --m_rc == 0 )
                delete this;
        }

        int m_rc;
    };

} // end namespace Catch

#include <vector>

namespace Catch {

    class TestCaseFilters;

    struct ITestCase : IShared {
        virtual void invoke () const = 0;
    protected:
        virtual ~ITestCase();
    };

    class TestCaseInfo;

    struct ITestCaseRegistry {
        virtual ~ITestCaseRegistry();
        virtual const std::vector<TestCaseInfo>& getAllTests() const = 0;
        virtual std::vector<TestCaseInfo> getMatchingTestCases( const std::string& rawTestSpec ) const = 0;
    };
}

namespace Catch {

template<typename C>
class MethodTestCase : public SharedImpl<ITestCase> {

public:
    MethodTestCase( void (C::*method)() ) : m_method( method ) {}

    virtual void invoke() const {
        C obj;
        (obj.*m_method)();
    }

private:
    virtual ~MethodTestCase() {}

    void (C::*m_method)();
};

typedef void(*TestFunction)();

struct AutoReg {

    AutoReg(    TestFunction function,
                const char* name,
                const char* description,
                const SourceLineInfo& lineInfo );

    template<typename C>
    AutoReg(    void (C::*method)(),
                const char* className,
                const char* name,
                const char* description,
                const SourceLineInfo& lineInfo ) {
        registerTestCase( new MethodTestCase<C>( method ), className, name, description, lineInfo );
    }

    void registerTestCase(  ITestCase* testCase,
                            const char* className,
                            const char* name,
                            const char* description,
                            const SourceLineInfo& lineInfo );

    ~AutoReg();

private:
    AutoReg( const AutoReg& );
    void operator= ( const AutoReg& );
};

} // end namespace Catch

///////////////////////////////////////////////////////////////////////////////
#define INTERNAL_CATCH_TESTCASE( Name, Desc ) \
    static void INTERNAL_CATCH_UNIQUE_NAME( TestCaseFunction_catch_internal_ )(); \
    namespace{ Catch::AutoReg INTERNAL_CATCH_UNIQUE_NAME( autoRegistrar )( &INTERNAL_CATCH_UNIQUE_NAME(  TestCaseFunction_catch_internal_ ), Name, Desc, CATCH_INTERNAL_LINEINFO ); }\
    static void INTERNAL_CATCH_UNIQUE_NAME(  TestCaseFunction_catch_internal_ )()

///////////////////////////////////////////////////////////////////////////////
#define INTERNAL_CATCH_TESTCASE_NORETURN( Name, Desc ) \
    static void INTERNAL_CATCH_UNIQUE_NAME( TestCaseFunction_catch_internal_ )() CATCH_ATTRIBUTE_NORETURN; \
    namespace{ Catch::AutoReg INTERNAL_CATCH_UNIQUE_NAME( autoRegistrar )( &INTERNAL_CATCH_UNIQUE_NAME(  TestCaseFunction_catch_internal_ ), Name, Desc, CATCH_INTERNAL_LINEINFO ); }\
    static void INTERNAL_CATCH_UNIQUE_NAME(  TestCaseFunction_catch_internal_ )()

///////////////////////////////////////////////////////////////////////////////
#define INTERNAL_CATCH_METHOD_AS_TEST_CASE( QualifiedMethod, Name, Desc ) \
    namespace{ Catch::AutoReg INTERNAL_CATCH_UNIQUE_NAME( autoRegistrar )( &QualifiedMethod, "&" #QualifiedMethod, Name, Desc, CATCH_INTERNAL_LINEINFO ); }

///////////////////////////////////////////////////////////////////////////////
#define TEST_CASE_METHOD( ClassName, TestName, Desc )\
    namespace{ \
        struct INTERNAL_CATCH_UNIQUE_NAME( TestCaseMethod_catch_internal_ ) : ClassName{ \
            void test(); \
        }; \
        Catch::AutoReg INTERNAL_CATCH_UNIQUE_NAME( autoRegistrar ) ( &INTERNAL_CATCH_UNIQUE_NAME( TestCaseMethod_catch_internal_ )::test, #ClassName, TestName, Desc, CATCH_INTERNAL_LINEINFO ); \
    } \
    void INTERNAL_CATCH_UNIQUE_NAME( TestCaseMethod_catch_internal_ )::test()

// #included from: internal/catch_capture.hpp
#define TWOBLUECUBES_CATCH_CAPTURE_HPP_INCLUDED

// #included from: catch_expression_decomposer.hpp
#define TWOBLUECUBES_CATCH_EXPRESSION_DECOMPOSER_HPP_INCLUDED

// #included from: catch_expression_lhs.hpp
#define TWOBLUECUBES_CATCH_EXPRESSION_LHS_HPP_INCLUDED

// #included from: catch_expressionresult_builder.h
#define TWOBLUECUBES_CATCH_ASSERTIONRESULT_BUILDER_H_INCLUDED

// #included from: catch_tostring.hpp
#define TWOBLUECUBES_CATCH_TOSTRING_HPP_INCLUDED

#include <sstream>

#ifdef __OBJC__
// #included from: catch_objc_arc.hpp
#define TWOBLUECUBES_CATCH_OBJC_ARC_HPP_INCLUDED

#import <Foundation/Foundation.h>

#ifdef __has_feature
#define CATCH_ARC_ENABLED __has_feature(objc_arc)
#else
#define CATCH_ARC_ENABLED 0
#endif

void arcSafeRelease( NSObject* obj );
id performOptionalSelector( id obj, SEL sel );

#if !CATCH_ARC_ENABLED
inline void arcSafeRelease( NSObject* obj ) {
    [obj release];
}
inline id performOptionalSelector( id obj, SEL sel ) {
    if( [obj respondsToSelector: sel] )
        return [obj performSelector: sel];
    return nil;
}
#define CATCH_UNSAFE_UNRETAINED
#define CATCH_ARC_STRONG
#else
inline void arcSafeRelease( NSObject* ){}
inline id performOptionalSelector( id obj, SEL sel ) {
#ifdef __clang__
#pragma clang diagnostic push
#pragma clang diagnostic ignored "-Warc-performSelector-leaks"
#endif
    if( [obj respondsToSelector: sel] )
        return [obj performSelector: sel];
#ifdef __clang__
#pragma clang diagnostic pop
#endif
    return nil;
}
#define CATCH_UNSAFE_UNRETAINED __unsafe_unretained
#define CATCH_ARC_STRONG __strong
#endif

#endif

namespace Catch {
namespace Detail {

    struct NonStreamable {
        template<typename T> NonStreamable( const T& ){}
    };

    // If the type does not have its own << overload for ostream then
    // this one will be used instead
    inline std::ostream& operator << ( std::ostream& ss, NonStreamable ){
        return ss << "{?}";
    }

    template<typename T>
    inline std::string makeString( const T& value ) {
        std::ostringstream oss;
        oss << value;
        return oss.str();
    }

    template<typename T>
    inline std::string makeString( T* p ) {
        if( !p )
            return INTERNAL_CATCH_STRINGIFY( NULL );
        std::ostringstream oss;
        oss << p;
        return oss.str();
    }

    template<typename T>
    inline std::string makeString( const T* p ) {
        if( !p )
            return INTERNAL_CATCH_STRINGIFY( NULL );
        std::ostringstream oss;
        oss << p;
        return oss.str();
    }

} // end namespace Detail

/// \brief converts any type to a string
///
/// The default template forwards on to ostringstream - except when an
/// ostringstream overload does not exist - in which case it attempts to detect
/// that and writes {?}.
/// Overload (not specialise) this template for custom typs that you don't want
/// to provide an ostream overload for.
template<typename T>
std::string toString( const T& value ) {
    return Detail::makeString( value );
}

// Built in overloads

inline std::string toString( const std::string& value ) {
    return "\"" + value + "\"";
}

inline std::string toString( const std::wstring& value ) {
    std::ostringstream oss;
    oss << "\"";
    for(size_t i = 0; i < value.size(); ++i )
        oss << static_cast<char>( value[i] <= 0xff ? value[i] : '?');
    oss << "\"";
    return oss.str();
}

inline std::string toString( const char* const value ) {
    return value ? Catch::toString( std::string( value ) ) : std::string( "{null string}" );
}

inline std::string toString( char* const value ) {
    return Catch::toString( static_cast<const char*>( value ) );
}

inline std::string toString( int value ) {
    std::ostringstream oss;
    oss << value;
    return oss.str();
}

inline std::string toString( unsigned long value ) {
    std::ostringstream oss;
    if( value > 8192 )
        oss << "0x" << std::hex << value;
    else
        oss << value;
    return oss.str();
}

inline std::string toString( unsigned int value ) {
    return toString( static_cast<unsigned long>( value ) );
}

inline std::string toString( const double value ) {
    std::ostringstream oss;
    oss << value;
    return oss.str();
}

inline std::string toString( bool value ) {
    return value ? "true" : "false";
}

inline std::string toString( char value ) {
    return value < ' '
        ? toString( (unsigned int)value )
        : Detail::makeString( value );
}

inline std::string toString( signed char value ) {
    return toString( static_cast<char>( value ) );
}

#ifdef CATCH_CONFIG_CPP11_NULLPTR
inline std::string toString( std::nullptr_t ) {
    return "nullptr";
}
#endif

#ifdef __OBJC__
    inline std::string toString( NSString const * const& nsstring ) {
        return std::string( "@\"" ) + [nsstring UTF8String] + "\"";
    }
    inline std::string toString( NSString * CATCH_ARC_STRONG const& nsstring ) {
        return std::string( "@\"" ) + [nsstring UTF8String] + "\"";
    }
    inline std::string toString( NSObject* const& nsObject ) {
        return toString( [nsObject description] );
    }
#endif

} // end namespace Catch

// #included from: catch_assertionresult.h
#define TWOBLUECUBES_CATCH_ASSERTIONRESULT_H_INCLUDED

#include <string>
// #included from: catch_result_type.h
#define TWOBLUECUBES_CATCH_RESULT_TYPE_H_INCLUDED

namespace Catch {

    // ResultWas::OfType enum
    struct ResultWas { enum OfType {
        Unknown = -1,
        Ok = 0,
        Info = 1,
        Warning = 2,

        FailureBit = 0x10,

        ExpressionFailed = FailureBit | 1,
        ExplicitFailure = FailureBit | 2,

        Exception = 0x100 | FailureBit,

        ThrewException = Exception | 1,
        DidntThrowException = Exception | 2

    }; };

    inline bool isOk( ResultWas::OfType resultType ) {
        return ( resultType & ResultWas::FailureBit ) == 0;
    }

    // ResultAction::Value enum
    struct ResultAction { enum Value {
        None,
        Failed = 1, // Failure - but no debug break if Debug bit not set
        Debug = 2,  // If this bit is set, invoke the debugger
        Abort = 4   // Test run should abort
    }; };

    // ResultDisposition::Flags enum
    struct ResultDisposition { enum Flags {
            Normal = 0x00,

            ContinueOnFailure = 0x01,   // Failures fail test, but execution continues
            NegateResult = 0x02,        // Prefix expressiom with !
            SuppressFail = 0x04         // Failures are reported but do not fail the test
    }; };

    inline ResultDisposition::Flags operator | ( ResultDisposition::Flags lhs, ResultDisposition::Flags rhs ) {
        return static_cast<ResultDisposition::Flags>( static_cast<int>( lhs ) | static_cast<int>( rhs ) );
    }

    inline bool shouldContinueOnFailure( int flags ) { return flags & ResultDisposition::ContinueOnFailure; }
    inline bool shouldNegate( int flags ) { return flags & ResultDisposition::NegateResult; }
    inline bool shouldSuppressFailure( int flags ) { return flags & ResultDisposition::SuppressFail; }

} // end namespace Catch


namespace Catch {

    struct AssertionInfo
    {
        AssertionInfo() {}
        AssertionInfo(  const std::string& _macroName,
                        const SourceLineInfo& _lineInfo,
                        const std::string& _capturedExpression,
                        ResultDisposition::Flags _resultDisposition );

        std::string macroName;
        SourceLineInfo lineInfo;
        std::string capturedExpression;
        ResultDisposition::Flags resultDisposition;
    };

    struct AssertionResultData
    {
        AssertionResultData() : resultType( ResultWas::Unknown ) {}

        std::string reconstructedExpression;
        std::string message;
        ResultWas::OfType resultType;
    };

    class AssertionResult {
    public:
        AssertionResult();
        AssertionResult( const AssertionInfo& info, const AssertionResultData& data );
        ~AssertionResult();

        bool isOk() const;
        bool succeeded() const;
        ResultWas::OfType getResultType() const;
        bool hasExpression() const;
        bool hasMessage() const;
        std::string getExpression() const;
        bool hasExpandedExpression() const;
        std::string getExpandedExpression() const;
        std::string getMessage() const;
        SourceLineInfo getSourceInfo() const;
        std::string getTestMacroName() const;

    protected:
        AssertionInfo m_info;
        AssertionResultData m_resultData;
    };

} // end namespace Catch

// #included from: catch_evaluate.hpp
#define TWOBLUECUBES_CATCH_EVALUATE_HPP_INCLUDED

namespace Catch {
namespace Internal {

    enum Operator {
        IsEqualTo,
        IsNotEqualTo,
        IsLessThan,
        IsGreaterThan,
        IsLessThanOrEqualTo,
        IsGreaterThanOrEqualTo
    };

    template<Operator Op> struct OperatorTraits             { static const char* getName(){ return "*error*"; } };
    template<> struct OperatorTraits<IsEqualTo>             { static const char* getName(){ return "=="; } };
    template<> struct OperatorTraits<IsNotEqualTo>          { static const char* getName(){ return "!="; } };
    template<> struct OperatorTraits<IsLessThan>            { static const char* getName(){ return "<"; } };
    template<> struct OperatorTraits<IsGreaterThan>         { static const char* getName(){ return ">"; } };
    template<> struct OperatorTraits<IsLessThanOrEqualTo>   { static const char* getName(){ return "<="; } };
    template<> struct OperatorTraits<IsGreaterThanOrEqualTo>{ static const char* getName(){ return ">="; } };

    // So the compare overloads can be operator agnostic we convey the operator as a template
    // enum, which is used to specialise an Evaluator for doing the comparison.
    template<typename T1, typename T2, Operator Op>
    class Evaluator{};

    template<typename T1, typename T2>
    struct Evaluator<T1, T2, IsEqualTo> {
        static bool evaluate( const T1& lhs, const T2& rhs) {
            return const_cast<T1&>( lhs ) ==  const_cast<T2&>( rhs );
        }
    };
    template<typename T1, typename T2>
    struct Evaluator<T1, T2, IsNotEqualTo> {
        static bool evaluate( const T1& lhs, const T2& rhs ) {
            return const_cast<T1&>( lhs ) != const_cast<T2&>( rhs );
        }
    };
    template<typename T1, typename T2>
    struct Evaluator<T1, T2, IsLessThan> {
        static bool evaluate( const T1& lhs, const T2& rhs ) {
            return const_cast<T1&>( lhs ) < const_cast<T2&>( rhs );
        }
    };
    template<typename T1, typename T2>
    struct Evaluator<T1, T2, IsGreaterThan> {
        static bool evaluate( const T1& lhs, const T2& rhs ) {
            return const_cast<T1&>( lhs ) > const_cast<T2&>( rhs );
        }
    };
    template<typename T1, typename T2>
    struct Evaluator<T1, T2, IsGreaterThanOrEqualTo> {
        static bool evaluate( const T1& lhs, const T2& rhs ) {
            return const_cast<T1&>( lhs ) >= const_cast<T2&>( rhs );
        }
    };
    template<typename T1, typename T2>
    struct Evaluator<T1, T2, IsLessThanOrEqualTo> {
        static bool evaluate( const T1& lhs, const T2& rhs ) {
            return const_cast<T1&>( lhs ) <= const_cast<T2&>( rhs );
        }
    };

    template<Operator Op, typename T1, typename T2>
    bool applyEvaluator( const T1& lhs, const T2& rhs ) {
        return Evaluator<T1, T2, Op>::evaluate( lhs, rhs );
    }

    // This level of indirection allows us to specialise for integer types
    // to avoid signed/ unsigned warnings

    // "base" overload
    template<Operator Op, typename T1, typename T2>
    bool compare( const T1& lhs, const T2& rhs ) {
        return Evaluator<T1, T2, Op>::evaluate( lhs, rhs );
    }

    // unsigned X to int
    template<Operator Op> bool compare( unsigned int lhs, int rhs ) {
        return applyEvaluator<Op>( lhs, static_cast<unsigned int>( rhs ) );
    }
    template<Operator Op> bool compare( unsigned long lhs, int rhs ) {
        return applyEvaluator<Op>( lhs, static_cast<unsigned int>( rhs ) );
    }
    template<Operator Op> bool compare( unsigned char lhs, int rhs ) {
        return applyEvaluator<Op>( lhs, static_cast<unsigned int>( rhs ) );
    }

    // unsigned X to long
    template<Operator Op> bool compare( unsigned int lhs, long rhs ) {
        return applyEvaluator<Op>( lhs, static_cast<unsigned long>( rhs ) );
    }
    template<Operator Op> bool compare( unsigned long lhs, long rhs ) {
        return applyEvaluator<Op>( lhs, static_cast<unsigned long>( rhs ) );
    }
    template<Operator Op> bool compare( unsigned char lhs, long rhs ) {
        return applyEvaluator<Op>( lhs, static_cast<unsigned long>( rhs ) );
    }

    // int to unsigned X
    template<Operator Op> bool compare( int lhs, unsigned int rhs ) {
        return applyEvaluator<Op>( static_cast<unsigned int>( lhs ), rhs );
    }
    template<Operator Op> bool compare( int lhs, unsigned long rhs ) {
        return applyEvaluator<Op>( static_cast<unsigned int>( lhs ), rhs );
    }
    template<Operator Op> bool compare( int lhs, unsigned char rhs ) {
        return applyEvaluator<Op>( static_cast<unsigned int>( lhs ), rhs );
    }

    // long to unsigned X
    template<Operator Op> bool compare( long lhs, unsigned int rhs ) {
        return applyEvaluator<Op>( static_cast<unsigned long>( lhs ), rhs );
    }
    template<Operator Op> bool compare( long lhs, unsigned long rhs ) {
        return applyEvaluator<Op>( static_cast<unsigned long>( lhs ), rhs );
    }
    template<Operator Op> bool compare( long lhs, unsigned char rhs ) {
        return applyEvaluator<Op>( static_cast<unsigned long>( lhs ), rhs );
    }

    // pointer to long (when comparing against NULL)
    template<Operator Op, typename T> bool compare( long lhs, T* rhs ) {
        return Evaluator<T*, T*, Op>::evaluate( reinterpret_cast<T*>( lhs ), rhs );
    }
    template<Operator Op, typename T> bool compare( T* lhs, long rhs ) {
        return Evaluator<T*, T*, Op>::evaluate( lhs, reinterpret_cast<T*>( rhs ) );
    }

    // pointer to int (when comparing against NULL)
    template<Operator Op, typename T> bool compare( int lhs, T* rhs ) {
        return Evaluator<T*, T*, Op>::evaluate( reinterpret_cast<T*>( lhs ), rhs );
    }
    template<Operator Op, typename T> bool compare( T* lhs, int rhs ) {
        return Evaluator<T*, T*, Op>::evaluate( lhs, reinterpret_cast<T*>( rhs ) );
    }

} // end of namespace Internal
} // end of namespace Catch

namespace Catch {

// Wraps the (stringised versions of) the lhs, operator and rhs of an expression - as well as
// the result of evaluating it. This is used to build an AssertionResult object
class ExpressionResultBuilder {
public:

    ExpressionResultBuilder( ResultWas::OfType resultType = ResultWas::Unknown );
    ExpressionResultBuilder( const ExpressionResultBuilder& other );
    ExpressionResultBuilder& operator=(const ExpressionResultBuilder& other );

    ExpressionResultBuilder& setResultType( ResultWas::OfType result );
    ExpressionResultBuilder& setResultType( bool result );
    ExpressionResultBuilder& setLhs( const std::string& lhs );
    ExpressionResultBuilder& setRhs( const std::string& rhs );
    ExpressionResultBuilder& setOp( const std::string& op );

    ExpressionResultBuilder& endExpression( ResultDisposition::Flags resultDisposition );

    template<typename T>
    ExpressionResultBuilder& operator << ( const T& value ) {
        m_stream << value;
        return *this;
    }

    std::string reconstructExpression( const AssertionInfo& info ) const;

    AssertionResult buildResult( const AssertionInfo& info ) const;

private:
    AssertionResultData m_data;
    struct ExprComponents {
        ExprComponents() : shouldNegate( false ) {}
        bool shouldNegate;
        std::string lhs, rhs, op;
    } m_exprComponents;
    std::ostringstream m_stream;
};

} // end namespace Catch

namespace Catch {

struct STATIC_ASSERT_Expression_Too_Complex_Please_Rewrite_As_Binary_Comparison;

// Wraps the LHS of an expression and captures the operator and RHS (if any) - wrapping them all
// in an ExpressionResultBuilder object
template<typename T>
class ExpressionLhs {
	void operator = ( const ExpressionLhs& );

public:
<<<<<<< HEAD
    ExpressionLhs( const T& lhs ) : m_lhs( lhs ) {}
=======
    ExpressionLhs( T lhs ) : m_lhs( lhs ) {}
>>>>>>> 88a3f232

    template<typename RhsT>
    ExpressionResultBuilder& operator == ( const RhsT& rhs ) {
        return captureExpression<Internal::IsEqualTo>( rhs );
    }

    template<typename RhsT>
    ExpressionResultBuilder& operator != ( const RhsT& rhs ) {
        return captureExpression<Internal::IsNotEqualTo>( rhs );
    }

    template<typename RhsT>
    ExpressionResultBuilder& operator < ( const RhsT& rhs ) {
        return captureExpression<Internal::IsLessThan>( rhs );
    }

    template<typename RhsT>
    ExpressionResultBuilder& operator > ( const RhsT& rhs ) {
        return captureExpression<Internal::IsGreaterThan>( rhs );
    }

    template<typename RhsT>
    ExpressionResultBuilder& operator <= ( const RhsT& rhs ) {
        return captureExpression<Internal::IsLessThanOrEqualTo>( rhs );
    }

    template<typename RhsT>
    ExpressionResultBuilder& operator >= ( const RhsT& rhs ) {
        return captureExpression<Internal::IsGreaterThanOrEqualTo>( rhs );
    }

    ExpressionResultBuilder& operator == ( bool rhs ) {
        return captureExpression<Internal::IsEqualTo>( rhs );
    }

    ExpressionResultBuilder& operator != ( bool rhs ) {
        return captureExpression<Internal::IsNotEqualTo>( rhs );
    }

    ExpressionResultBuilder& endExpression( ResultDisposition::Flags resultDisposition ) {
        bool value = m_lhs ? true : false;
        return m_result
            .setLhs( Catch::toString( value ) )
            .setResultType( value )
            .endExpression( resultDisposition );
    }

    // Only simple binary expressions are allowed on the LHS.
    // If more complex compositions are required then place the sub expression in parentheses
    template<typename RhsT> STATIC_ASSERT_Expression_Too_Complex_Please_Rewrite_As_Binary_Comparison& operator + ( const RhsT& );
    template<typename RhsT> STATIC_ASSERT_Expression_Too_Complex_Please_Rewrite_As_Binary_Comparison& operator - ( const RhsT& );
    template<typename RhsT> STATIC_ASSERT_Expression_Too_Complex_Please_Rewrite_As_Binary_Comparison& operator / ( const RhsT& );
    template<typename RhsT> STATIC_ASSERT_Expression_Too_Complex_Please_Rewrite_As_Binary_Comparison& operator * ( const RhsT& );

private:
    template<Internal::Operator Op, typename RhsT>
    ExpressionResultBuilder& captureExpression( const RhsT& rhs ) {
        return m_result
            .setResultType( Internal::compare<Op>( m_lhs, rhs ) )
            .setLhs( Catch::toString( m_lhs ) )
            .setRhs( Catch::toString( rhs ) )
            .setOp( Internal::OperatorTraits<Op>::getName() );
    }

private:
    ExpressionResultBuilder m_result;
    T m_lhs;
};

} // end namespace Catch

namespace Catch {

// Captures the LHS of the expression and wraps it in an Expression Lhs object
class ExpressionDecomposer {
public:

    template<typename T>
    ExpressionLhs<const T&> operator->* ( const T & operand ) {
        return ExpressionLhs<const T&>( operand );
    }

    ExpressionLhs<bool> operator->* ( bool value ) {
        return ExpressionLhs<bool>( value );
    }
};

} // end namespace Catch

// #included from: catch_interfaces_capture.h
#define TWOBLUECUBES_CATCH_INTERFACES_CAPTURE_H_INCLUDED

#include <string>
// #included from: catch_totals.hpp
#define TWOBLUECUBES_CATCH_TOTALS_HPP_INCLUDED

#include <cstddef>

namespace Catch {

    struct Counts {
        Counts() : passed( 0 ), failed( 0 ) {}

        Counts operator - ( const Counts& other ) const {
            Counts diff;
            diff.passed = passed - other.passed;
            diff.failed = failed - other.failed;
            return diff;
        }
        Counts& operator += ( const Counts& other ) {
            passed += other.passed;
            failed += other.failed;
            return *this;
        }

        std::size_t total() const {
            return passed + failed;
        }

        std::size_t passed;
        std::size_t failed;
    };

    struct Totals {

        Totals operator - ( const Totals& other ) const {
            Totals diff;
            diff.assertions = assertions - other.assertions;
            diff.testCases = testCases - other.testCases;
            return diff;
        }

        Totals delta( const Totals& prevTotals ) const {
            Totals diff = *this - prevTotals;
            if( diff.assertions.failed > 0 )
                ++diff.testCases.failed;
            else
                ++diff.testCases.passed;
            return diff;
        }

        Totals& operator += ( const Totals& other ) {
            assertions += other.assertions;
            testCases += other.testCases;
            return *this;
        }

        Counts assertions;
        Counts testCases;
    };
}


namespace Catch {

    class TestCaseInfo;
    class ScopedInfo;
    class ExpressionResultBuilder;
    class AssertionResult;
    struct AssertionInfo;

    struct IResultCapture {

        virtual ~IResultCapture();

        virtual void testEnded( const AssertionResult& result ) = 0;
        virtual bool sectionStarted(    const std::string& name,
                                        const std::string& description,
                                        const SourceLineInfo& lineInfo,
                                        Counts& assertions ) = 0;
        virtual void sectionEnded( const std::string& name, const Counts& assertions ) = 0;
        virtual void pushScopedInfo( ScopedInfo* scopedInfo ) = 0;
        virtual void popScopedInfo( ScopedInfo* scopedInfo ) = 0;
        virtual bool shouldDebugBreak() const = 0;

        virtual ResultAction::Value acceptExpression( const ExpressionResultBuilder& assertionResult, const AssertionInfo& assertionInfo ) = 0;

        virtual std::string getCurrentTestName() const = 0;
        virtual const AssertionResult* getLastResult() const = 0;
    };
}

// #included from: catch_debugger.hpp
#define TWOBLUECUBES_CATCH_DEBUGGER_HPP_INCLUDED

#include <iostream>

#if defined(__MAC_OS_X_VERSION_MIN_REQUIRED)
#define CATCH_PLATFORM_MAC
#elif  defined(__IPHONE_OS_VERSION_MIN_REQUIRED)
#define CATCH_PLATFORM_IPHONE
#elif defined(__WIN32__) || defined(_WIN32) || defined(_MSC_VER)
#define CATCH_PLATFORM_WINDOWS
#endif

#ifdef CATCH_PLATFORM_MAC

    #include <assert.h>
    #include <stdbool.h>
    #include <sys/types.h>
    #include <unistd.h>
    #include <sys/sysctl.h>

    namespace Catch{

        // The following function is taken directly from the following technical note:
        // http://developer.apple.com/library/mac/#qa/qa2004/qa1361.html

        // Returns true if the current process is being debugged (either
        // running under the debugger or has a debugger attached post facto).
        inline bool isDebuggerActive(){

            int                 junk;
            int                 mib[4];
            struct kinfo_proc   info;
            size_t              size;

            // Initialize the flags so that, if sysctl fails for some bizarre
            // reason, we get a predictable result.

            info.kp_proc.p_flag = 0;

            // Initialize mib, which tells sysctl the info we want, in this case
            // we're looking for information about a specific process ID.

            mib[0] = CTL_KERN;
            mib[1] = KERN_PROC;
            mib[2] = KERN_PROC_PID;
            mib[3] = getpid();

            // Call sysctl.

            size = sizeof(info);
            junk = sysctl(mib, sizeof(mib) / sizeof(*mib), &info, &size, NULL, 0);
            assert(junk == 0);

            // We're being debugged if the P_TRACED flag is set.

            return ( (info.kp_proc.p_flag & P_TRACED) != 0 );
        }
    }

    // The following code snippet taken from:
    // http://cocoawithlove.com/2008/03/break-into-debugger.html
    #ifdef DEBUG
        #if defined(__ppc64__) || defined(__ppc__)
            #define BreakIntoDebugger() \
            if( Catch::isDebuggerActive() ) { \
            __asm__("li r0, 20\nsc\nnop\nli r0, 37\nli r4, 2\nsc\nnop\n" \
            : : : "memory","r0","r3","r4" ); \
            }
        #else
            #define BreakIntoDebugger() if( Catch::isDebuggerActive() ) {__asm__("int $3\n" : : );}
        #endif
    #else
        inline void BreakIntoDebugger(){}
    #endif

#elif defined(_MSC_VER)
    extern "C" __declspec(dllimport) int __stdcall IsDebuggerPresent();
    #define BreakIntoDebugger() if (IsDebuggerPresent() ) { __debugbreak(); }
    inline bool isDebuggerActive() {
        return IsDebuggerPresent() != 0;
    }
#elif defined(__MINGW32__)
    extern "C" __declspec(dllimport) int __stdcall IsDebuggerPresent();
    extern "C" __declspec(dllimport) void __stdcall DebugBreak();
    #define BreakIntoDebugger() if (IsDebuggerPresent() ) { DebugBreak(); }
    inline bool isDebuggerActive() {
        return IsDebuggerPresent() != 0;
    }
#else
	   inline void BreakIntoDebugger(){}
	   inline bool isDebuggerActive() { return false; }
#endif

#ifdef CATCH_PLATFORM_WINDOWS
extern "C" __declspec(dllimport) void __stdcall OutputDebugStringA( const char* );
inline void writeToDebugConsole( const std::string& text ) {
    ::OutputDebugStringA( text.c_str() );
}
#else
inline void writeToDebugConsole( const std::string& text ) {
    // !TBD: Need a version for Mac/ XCode and other IDEs
    std::cout << text;
}
#endif // CATCH_PLATFORM_WINDOWS

// #included from: catch_interfaces_registry_hub.h
#define TWOBLUECUBES_CATCH_INTERFACES_REGISTRY_HUB_H_INCLUDED

// #included from: catch_interfaces_reporter.h
#define TWOBLUECUBES_CATCH_INTERFACES_REPORTER_H_INCLUDED

// #included from: catch_config.hpp
#define TWOBLUECUBES_CATCH_CONFIG_HPP_INCLUDED

// #included from: catch_test_spec.h
#define TWOBLUECUBES_CATCH_TEST_SPEC_H_INCLUDED

// #included from: catch_test_case_info.h
#define TWOBLUECUBES_CATCH_TEST_CASE_INFO_H_INCLUDED

#include <string>
#include <set>

namespace Catch {

    struct ITestCase;

    class TestCaseInfo {
    public:
        TestCaseInfo();

        TestCaseInfo(   ITestCase* testCase,
                        const std::string& className,
                        const std::string& name,
                        const std::string& description,
                        const SourceLineInfo& lineInfo );

        TestCaseInfo( const TestCaseInfo& other, const std::string& name );
        TestCaseInfo( const TestCaseInfo& other );

        void invoke() const;

        const std::string& getClassName() const;
        const std::string& getName() const;
        const std::string& getDescription() const;
        const SourceLineInfo& getLineInfo() const;
        bool isHidden() const;
        bool hasTag( const std::string& tag ) const;
        bool matchesTags( const std::string& tagPattern ) const;
        const std::set<std::string>& getTags() const;

        void swap( TestCaseInfo& other );
        bool operator == ( const TestCaseInfo& other ) const;
        bool operator < ( const TestCaseInfo& other ) const;
        TestCaseInfo& operator = ( const TestCaseInfo& other );

    private:
        Ptr<ITestCase> m_test;
        std::string m_className;
        std::string m_name;
        std::string m_description;
        std::set<std::string> m_tags;
        SourceLineInfo m_lineInfo;
        bool m_isHidden;
    };
}

// #included from: catch_tags.hpp
#define TWOBLUECUBES_CATCH_TAGS_HPP_INCLUDED

#include <string>
#include <set>
#include <map>
#include <vector>

#ifdef __clang__
#pragma clang diagnostic ignored "-Wpadded"
#endif

namespace Catch {
    class TagParser {
    public:
        virtual ~TagParser();

        void parse( const std::string& str ) {
            std::size_t pos = 0;
            while( pos < str.size() ) {
                char c = str[pos];
                if( c == '[' ) {
                    std::size_t end = str.find_first_of( ']', pos );
                    if( end != std::string::npos ) {
                        acceptTag( str.substr( pos+1, end-pos-1 ) );
                        pos = end+1;
                    }
                    else {
                        acceptChar( c );
                        pos++;
                    }
                }
                else {
                    acceptChar( c );
                    pos++;
                }
            }
            endParse();
        }

    protected:
        virtual void acceptTag( const std::string& tag ) = 0;
        virtual void acceptChar( char c ) = 0;
        virtual void endParse() {}

    private:
    };

    class TagExtracter : public TagParser {
    public:

        TagExtracter( std::set<std::string>& tags )
        :   m_tags( tags )
        {}
        virtual ~TagExtracter();

        void parse( std::string& description ) {
            TagParser::parse( description );
            description = m_remainder;
        }

    private:
        virtual void acceptTag( const std::string& tag ) {
            m_tags.insert( tag );
        }
        virtual void acceptChar( char c ) {
            m_remainder += c;
        }

        TagExtracter& operator=(const TagExtracter&);

        std::set<std::string>& m_tags;
        std::string m_remainder;
    };

    class Tag {
    public:
        Tag()
        :   m_isNegated( false )
        {}

        Tag( const std::string& name, bool isNegated )
        :   m_name( name ),
            m_isNegated( isNegated )
        {}

        std::string getName() const {
            return m_name;
        }
        bool isNegated() const {
            return m_isNegated;
        }

        bool operator ! () const {
            return m_name.empty();
        }

    private:
        std::string m_name;
        bool m_isNegated;
    };

    class TagSet {
        typedef std::map<std::string, Tag> TagMap;
    public:
        void add( const Tag& tag ) {
            m_tags.insert( std::make_pair( tag.getName(), tag ) );
        }

        bool empty() const {
            return m_tags.empty();
        }

        bool matches( const std::set<std::string>& tags ) const {
            TagMap::const_iterator it = m_tags.begin();
            TagMap::const_iterator itEnd = m_tags.end();
            for(; it != itEnd; ++it ) {
                bool found = tags.find( it->first ) != tags.end();
                if( found == it->second.isNegated() )
                    return false;
            }
            return true;
        }

    private:
        TagMap m_tags;
    };

    class TagExpression {
    public:
        bool matches( const std::set<std::string>& tags ) const {
            std::vector<TagSet>::const_iterator it = m_tagSets.begin();
            std::vector<TagSet>::const_iterator itEnd = m_tagSets.end();
            for(; it != itEnd; ++it )
                if( it->matches( tags ) )
                    return true;
            return false;
        }

    private:
        friend class TagExpressionParser;

        std::vector<TagSet> m_tagSets;
    };

    class TagExpressionParser : public TagParser {
    public:
        TagExpressionParser( TagExpression& exp )
        :   m_isNegated( false ),
            m_exp( exp )
        {}

        ~TagExpressionParser();

    private:
        virtual void acceptTag( const std::string& tag ) {
            m_currentTagSet.add( Tag( tag, m_isNegated ) );
            m_isNegated = false;
        }
        virtual void acceptChar( char c ) {
            switch( c ) {
                case '~':
                    m_isNegated = true;
                    break;
                case ',':
                    m_exp.m_tagSets.push_back( m_currentTagSet );
                    break;
            }
        }
        virtual void endParse() {
            if( !m_currentTagSet.empty() )
                m_exp.m_tagSets.push_back( m_currentTagSet );
        }

        TagExpressionParser& operator=(const TagExpressionParser&);

        bool m_isNegated;
        TagSet m_currentTagSet;
        TagExpression& m_exp;
    };

} // end namespace Catch

#include <string>
#include <vector>

namespace Catch {

    struct IfFilterMatches{ enum DoWhat {
        AutoDetectBehaviour,
        IncludeTests,
        ExcludeTests
    }; };

    class TestCaseFilter {
        enum WildcardPosition {
            NoWildcard = 0,
            WildcardAtStart = 1,
            WildcardAtEnd = 2,
            WildcardAtBothEnds = WildcardAtStart | WildcardAtEnd
        };

    public:
        TestCaseFilter( const std::string& testSpec, IfFilterMatches::DoWhat matchBehaviour = IfFilterMatches::AutoDetectBehaviour )
        :   m_stringToMatch( testSpec ),
            m_filterType( matchBehaviour ),
            m_wildcardPosition( NoWildcard )
        {
            if( m_filterType == IfFilterMatches::AutoDetectBehaviour ) {
                if( startsWith( m_stringToMatch, "exclude:" ) ) {
                    m_stringToMatch = m_stringToMatch.substr( 8 );
                    m_filterType = IfFilterMatches::ExcludeTests;
                }
                else if( startsWith( m_stringToMatch, "~" ) ) {
                    m_stringToMatch = m_stringToMatch.substr( 1 );
                    m_filterType = IfFilterMatches::ExcludeTests;
                }
                else {
                    m_filterType = IfFilterMatches::IncludeTests;
                }
            }

            if( m_stringToMatch[0] == '*' ) {
                m_stringToMatch = m_stringToMatch.substr( 1 );
                m_wildcardPosition = (WildcardPosition)( m_wildcardPosition | WildcardAtStart );
            }
            if( m_stringToMatch[m_stringToMatch.size()-1] == '*' ) {
                m_stringToMatch = m_stringToMatch.substr( 0, m_stringToMatch.size()-1 );
                m_wildcardPosition = (WildcardPosition)( m_wildcardPosition | WildcardAtEnd );
            }
        }

        IfFilterMatches::DoWhat getFilterType() const {
            return m_filterType;
        }
<<<<<<< HEAD

        bool shouldInclude( const TestCaseInfo& testCase ) const {
            return isMatch( testCase ) == (m_filterType == IfFilterMatches::IncludeTests);
        }
    private:

#ifdef __clang__
#pragma clang diagnostic push
#pragma clang diagnostic ignored "-Wunreachable-code"
#endif

        bool isMatch( const TestCaseInfo& testCase ) const {
            const std::string& name = testCase.getName();

            switch( m_wildcardPosition ) {
                case NoWildcard:
                    return m_stringToMatch == name;
                case WildcardAtStart:
                    return endsWith( name, m_stringToMatch );
                case WildcardAtEnd:
                    return startsWith( name, m_stringToMatch );
                case WildcardAtBothEnds:
                    return contains( name, m_stringToMatch );
            }
            throw std::logic_error( "Unhandled wildcard type" );
        }

#ifdef __clang__
#pragma clang diagnostic pop
#endif

        std::string m_stringToMatch;
        IfFilterMatches::DoWhat m_filterType;
        WildcardPosition m_wildcardPosition;
    };

    class TestCaseFilters {
    public:
        TestCaseFilters( const std::string& name ) : m_name( name ) {}

        std::string getName() const {
            return m_name;
        }

        void addFilter( const TestCaseFilter& filter ) {
            if( filter.getFilterType() == IfFilterMatches::ExcludeTests )
                m_exclusionFilters.push_back( filter );
            else
                m_inclusionFilters.push_back( filter );
        }

        void addTags( const std::string& tagPattern ) {
            TagExpression exp;
            TagExpressionParser( exp ).parse( tagPattern );

            m_tagExpressions.push_back( exp );
        }

        bool shouldInclude( const TestCaseInfo& testCase ) const {
            if( !m_tagExpressions.empty() ) {
                std::vector<TagExpression>::const_iterator it = m_tagExpressions.begin();
                std::vector<TagExpression>::const_iterator itEnd = m_tagExpressions.end();
                for(; it != itEnd; ++it )
                    if( it->matches( testCase.getTags() ) )
                        break;
                if( it == itEnd )
                    return false;
            }

            if( !m_inclusionFilters.empty() ) {
                std::vector<TestCaseFilter>::const_iterator it = m_inclusionFilters.begin();
                std::vector<TestCaseFilter>::const_iterator itEnd = m_inclusionFilters.end();
                for(; it != itEnd; ++it )
                    if( it->shouldInclude( testCase ) )
                        break;
                if( it == itEnd )
                    return false;
            }
            else if( m_exclusionFilters.empty() && m_tagExpressions.empty() ) {
                return !testCase.isHidden();
            }

=======

        bool shouldInclude( const TestCaseInfo& testCase ) const {
            return isMatch( testCase ) == (m_filterType == IfFilterMatches::IncludeTests);
        }
    private:

#ifdef __clang__
#pragma clang diagnostic push
#pragma clang diagnostic ignored "-Wunreachable-code"
#endif

        bool isMatch( const TestCaseInfo& testCase ) const {
            const std::string& name = testCase.getName();

            switch( m_wildcardPosition ) {
                case NoWildcard:
                    return m_stringToMatch == name;
                case WildcardAtStart:
                    return endsWith( name, m_stringToMatch );
                case WildcardAtEnd:
                    return startsWith( name, m_stringToMatch );
                case WildcardAtBothEnds:
                    return contains( name, m_stringToMatch );
            }
            throw std::logic_error( "Unhandled wildcard type" );
        }

#ifdef __clang__
#pragma clang diagnostic pop
#endif

        std::string m_stringToMatch;
        IfFilterMatches::DoWhat m_filterType;
        WildcardPosition m_wildcardPosition;
    };

    class TestCaseFilters {
    public:
        TestCaseFilters( const std::string& name ) : m_name( name ) {}

        std::string getName() const {
            return m_name;
        }

        void addFilter( const TestCaseFilter& filter ) {
            if( filter.getFilterType() == IfFilterMatches::ExcludeTests )
                m_exclusionFilters.push_back( filter );
            else
                m_inclusionFilters.push_back( filter );
        }

        void addTags( const std::string& tagPattern ) {
            TagExpression exp;
            TagExpressionParser( exp ).parse( tagPattern );

            m_tagExpressions.push_back( exp );
        }

        bool shouldInclude( const TestCaseInfo& testCase ) const {
            if( !m_tagExpressions.empty() ) {
                std::vector<TagExpression>::const_iterator it = m_tagExpressions.begin();
                std::vector<TagExpression>::const_iterator itEnd = m_tagExpressions.end();
                for(; it != itEnd; ++it )
                    if( it->matches( testCase.getTags() ) )
                        break;
                if( it == itEnd )
                    return false;
            }

            if( !m_inclusionFilters.empty() ) {
                std::vector<TestCaseFilter>::const_iterator it = m_inclusionFilters.begin();
                std::vector<TestCaseFilter>::const_iterator itEnd = m_inclusionFilters.end();
                for(; it != itEnd; ++it )
                    if( it->shouldInclude( testCase ) )
                        break;
                if( it == itEnd )
                    return false;
            }
            else if( m_exclusionFilters.empty() && m_tagExpressions.empty() ) {
                return !testCase.isHidden();
            }

>>>>>>> 88a3f232
            std::vector<TestCaseFilter>::const_iterator it = m_exclusionFilters.begin();
            std::vector<TestCaseFilter>::const_iterator itEnd = m_exclusionFilters.end();
            for(; it != itEnd; ++it )
                if( !it->shouldInclude( testCase ) )
                    return false;
            return true;
        }
    private:
        std::vector<TagExpression> m_tagExpressions;
        std::vector<TestCaseFilter> m_inclusionFilters;
        std::vector<TestCaseFilter> m_exclusionFilters;
        std::string m_name;
    };

}

// #included from: catch_interfaces_config.h
#define TWOBLUECUBES_CATCH_INTERFACES_CONFIG_H_INCLUDED

namespace Catch {

    struct IConfig {

        virtual ~IConfig();

        virtual bool allowThrows() const = 0;
    };
}

// #included from: catch_stream.hpp
#define TWOBLUECUBES_CATCH_STREAM_HPP_INCLUDED

// #included from: catch_streambuf.h
#define TWOBLUECUBES_CATCH_STREAMBUF_H_INCLUDED

#include <streambuf>

namespace Catch {

    class StreamBufBase : public std::streambuf {
    public:
        virtual ~StreamBufBase();
    };
}

#include <stdexcept>
#include <cstdio>

namespace Catch {

    template<typename WriterF, size_t bufferSize=256>
    class StreamBufImpl : public StreamBufBase {
        char data[bufferSize];
        WriterF m_writer;

    public:
        StreamBufImpl() {
            setp( data, data + sizeof(data) );
        }

        ~StreamBufImpl() {
            sync();
        }

    private:
        int	overflow( int c ) {
            sync();

            if( c != EOF ) {
                if( pbase() == epptr() )
                    m_writer( std::string( 1, static_cast<char>( c ) ) );
                else
                    sputc( static_cast<char>( c ) );
            }
            return 0;
        }

        int	sync() {
            if( pbase() != pptr() ) {
                m_writer( std::string( pbase(), static_cast<std::string::size_type>( pptr() - pbase() ) ) );
                setp( pbase(), epptr() );
            }
            return 0;
        }
    };

    ///////////////////////////////////////////////////////////////////////////

    struct OutputDebugWriter {

        void operator()( const std::string &str ) {
            writeToDebugConsole( str );
        }
    };

    class Stream {
    public:
        Stream()
        : streamBuf( NULL ), isOwned( false )
        {}

        Stream( std::streambuf* _streamBuf, bool _isOwned )
        : streamBuf( _streamBuf ), isOwned( _isOwned )
        {}

        void release() {
            if( isOwned ) {
                delete streamBuf;
                streamBuf = NULL;
                isOwned = false;
            }
        }

        std::streambuf* streamBuf;

    private:
        bool isOwned;
    };
}

#include <memory>
#include <vector>
#include <string>
#include <iostream>

namespace Catch {

    struct Include { enum WhichResults {
        FailedOnly,
        SuccessfulResults
    }; };
<<<<<<< HEAD

    struct List{ enum What {
        None = 0,

        Reports = 1,
        Tests = 2,
        All = 3,

        TestNames = 6,

        WhatMask = 0xf,

        AsText = 0x10,
        AsXml = 0x20,

        AsMask = 0xf0
    }; };

    struct ConfigData {

        struct WarnAbout { enum What {
            Nothing = 0x00,
            NoAssertions = 0x01
        }; };

        ConfigData()
        :   listSpec( List::None ),
            shouldDebugBreak( false ),
            includeWhichResults( Include::FailedOnly ),
            cutoff( -1 ),
            allowThrows( true ),
            warnings( WarnAbout::Nothing )
        {}

        std::string reporter;
        std::string outputFilename;
        List::What listSpec;
        std::vector<TestCaseFilters> filters;
        bool shouldDebugBreak;
        std::string stream;
        Include::WhichResults includeWhichResults;
        std::string name;
        int cutoff;
        bool allowThrows;
        WarnAbout::What warnings;
    };

    class Config : public IConfig {
    private:
        Config( const Config& other );
        Config& operator = ( const Config& other );
        virtual void dummy();
    public:

        Config()
        :   m_os( std::cout.rdbuf() )
        {}

        Config( const ConfigData& data )
        :   m_data( data ),
            m_os( std::cout.rdbuf() )
        {}

        virtual ~Config() {
            m_os.rdbuf( std::cout.rdbuf() );
            m_stream.release();
        }

        void setFilename( const std::string& filename ) {
            m_data.outputFilename = filename;
        }

        List::What getListSpec( void ) const {
            return m_data.listSpec;
        }

        const std::string& getFilename() const {
            return m_data.outputFilename ;
        }

        List::What listWhat() const {
            return static_cast<List::What>( m_data.listSpec & List::WhatMask );
        }

        List::What listAs() const {
            return static_cast<List::What>( m_data.listSpec & List::AsMask );
        }

        std::string getName() const {
            return m_data.name;
        }

        bool shouldDebugBreak() const {
            return m_data.shouldDebugBreak;
        }

        virtual std::ostream& stream() const {
            return m_os;
        }

        void setStreamBuf( std::streambuf* buf ) {
            m_os.rdbuf( buf ? buf : std::cout.rdbuf() );
        }

        void useStream( const std::string& streamName ) {
            Stream stream = createStream( streamName );
            setStreamBuf( stream.streamBuf );
            m_stream.release();
            m_stream = stream;
        }

        void addTestSpec( const std::string& testSpec ) {
            TestCaseFilters filters( testSpec );
            filters.addFilter( TestCaseFilter( testSpec ) );
            m_data.filters.push_back( filters );
        }

        virtual bool includeSuccessfulResults() const {
            return m_data.includeWhichResults == Include::SuccessfulResults;
        }

        int getCutoff() const {
            return m_data.cutoff;
        }

        virtual bool allowThrows() const {
            return m_data.allowThrows;
        }

        const ConfigData& data() const {
            return m_data;
        }
=======

    struct List{ enum What {
        None = 0,

        Reports = 1,
        Tests = 2,
        All = 3,

        TestNames = 6,

        WhatMask = 0xf,

        AsText = 0x10,
        AsXml = 0x20,

        AsMask = 0xf0
    }; };

    struct ConfigData {

        struct WarnAbout { enum What {
            Nothing = 0x00,
            NoAssertions = 0x01
        }; };

        ConfigData()
        :   listSpec( List::None ),
            shouldDebugBreak( false ),
            includeWhichResults( Include::FailedOnly ),
            cutoff( -1 ),
            allowThrows( true ),
            warnings( WarnAbout::Nothing )
        {}

        std::string reporter;
        std::string outputFilename;
        List::What listSpec;
        std::vector<TestCaseFilters> filters;
        bool shouldDebugBreak;
        std::string stream;
        Include::WhichResults includeWhichResults;
        std::string name;
        int cutoff;
        bool allowThrows;
        WarnAbout::What warnings;
    };

    class Config : public IConfig {
    private:
        Config( const Config& other );
        Config& operator = ( const Config& other );
        virtual void dummy();
    public:

        Config()
        :   m_os( std::cout.rdbuf() )
        {}

        Config( const ConfigData& data )
        :   m_data( data ),
            m_os( std::cout.rdbuf() )
        {}

        virtual ~Config() {
            m_os.rdbuf( std::cout.rdbuf() );
            m_stream.release();
        }

        void setFilename( const std::string& filename ) {
            m_data.outputFilename = filename;
        }

        List::What getListSpec( void ) const {
            return m_data.listSpec;
        }

        const std::string& getFilename() const {
            return m_data.outputFilename ;
        }

        List::What listWhat() const {
            return static_cast<List::What>( m_data.listSpec & List::WhatMask );
        }

        List::What listAs() const {
            return static_cast<List::What>( m_data.listSpec & List::AsMask );
        }

        std::string getName() const {
            return m_data.name;
        }

        bool shouldDebugBreak() const {
            return m_data.shouldDebugBreak;
        }

        virtual std::ostream& stream() const {
            return m_os;
        }

        void setStreamBuf( std::streambuf* buf ) {
            m_os.rdbuf( buf ? buf : std::cout.rdbuf() );
        }

        void useStream( const std::string& streamName ) {
            Stream stream = createStream( streamName );
            setStreamBuf( stream.streamBuf );
            m_stream.release();
            m_stream = stream;
        }

        void addTestSpec( const std::string& testSpec ) {
            TestCaseFilters filters( testSpec );
            filters.addFilter( TestCaseFilter( testSpec ) );
            m_data.filters.push_back( filters );
        }

        virtual bool includeSuccessfulResults() const {
            return m_data.includeWhichResults == Include::SuccessfulResults;
        }

        int getCutoff() const {
            return m_data.cutoff;
        }

        virtual bool allowThrows() const {
            return m_data.allowThrows;
        }

        const ConfigData& data() const {
            return m_data;
        }
>>>>>>> 88a3f232
        ConfigData& data() {
            return m_data;
        }

    private:
        ConfigData m_data;

        // !TBD Move these out of here
        Stream m_stream;
        mutable std::ostream m_os;
    };

} // end namespace Catch

#include <string>
#include <ostream>
#include <map>
<<<<<<< HEAD

namespace Catch
{
    struct ReporterConfig
    {
        ReporterConfig( const std::string& _name,
                        std::ostream& _stream,
                        bool _includeSuccessfulResults,
                        const ConfigData& _fullConfig )
        :   name( _name ),
            stream( _stream ),
            includeSuccessfulResults( _includeSuccessfulResults ),
            fullConfig( _fullConfig )
        {}

        ReporterConfig( const ReporterConfig& other )
        :   name( other.name ),
            stream( other.stream ),
            includeSuccessfulResults( other.includeSuccessfulResults ),
            fullConfig( other.fullConfig )
        {}

=======

namespace Catch
{
    struct ReporterConfig
    {
        ReporterConfig( const std::string& _name,
                        std::ostream& _stream,
                        bool _includeSuccessfulResults,
                        const ConfigData& _fullConfig )
        :   name( _name ),
            stream( _stream ),
            includeSuccessfulResults( _includeSuccessfulResults ),
            fullConfig( _fullConfig )
        {}

        ReporterConfig( const ReporterConfig& other )
        :   name( other.name ),
            stream( other.stream ),
            includeSuccessfulResults( other.includeSuccessfulResults ),
            fullConfig( other.fullConfig )
        {}

>>>>>>> 88a3f232
        std::string name;
        std::ostream& stream;
        bool includeSuccessfulResults;
        ConfigData fullConfig;

    private:
        void operator=(const ReporterConfig&);
    };

    class TestCaseInfo;
    class AssertionResult;

    struct IReporter : IShared {
        virtual ~IReporter();

        virtual bool shouldRedirectStdout() const = 0;

        virtual void StartTesting() = 0;
        virtual void EndTesting( const Totals& totals ) = 0;

        virtual void StartGroup( const std::string& groupName ) = 0;
        virtual void EndGroup( const std::string& groupName, const Totals& totals ) = 0;

        virtual void StartTestCase( const TestCaseInfo& testInfo ) = 0;
        // TestCaseResult
        virtual void EndTestCase( const TestCaseInfo& testInfo, const Totals& totals, const std::string& stdOut, const std::string& stdErr ) = 0;

        // SectionInfo
        virtual void StartSection( const std::string& sectionName, const std::string& description ) = 0;
        // Section Result
        virtual void EndSection( const std::string& sectionName, const Counts& assertions ) = 0;

        // - merge into SectionResult ?
        virtual void NoAssertionsInSection( const std::string& sectionName ) = 0;
        virtual void NoAssertionsInTestCase( const std::string& testName ) = 0;

        // - merge into SectionResult, TestCaseResult, GroupResult & TestRunResult
        virtual void Aborted() = 0;

        // AssertionReslt
        virtual void Result( const AssertionResult& result ) = 0;
    };

    struct IReporterFactory {
        virtual ~IReporterFactory();
        virtual IReporter* create( const ReporterConfig& config ) const = 0;
        virtual std::string getDescription() const = 0;
    };

    struct IReporterRegistry {
        typedef std::map<std::string, IReporterFactory*> FactoryMap;

        virtual ~IReporterRegistry();
        virtual IReporter* create( const std::string& name, const ReporterConfig& config ) const = 0;
        virtual const FactoryMap& getFactories() const = 0;
    };

    inline std::string trim( const std::string& str ) {
        std::string::size_type start = str.find_first_not_of( "\n\r\t " );
        std::string::size_type end = str.find_last_not_of( "\n\r\t " );

        return start != std::string::npos ? str.substr( start, 1+end-start ) : "";
    }
}

#include <vector>

namespace Catch {

    class TestCaseInfo;
    struct ITestCaseRegistry;
    struct IExceptionTranslatorRegistry;
    struct IExceptionTranslator;

    struct IRegistryHub {
        virtual ~IRegistryHub();

        virtual const IReporterRegistry& getReporterRegistry() const = 0;
        virtual const ITestCaseRegistry& getTestCaseRegistry() const = 0;
        virtual IExceptionTranslatorRegistry& getExceptionTranslatorRegistry() = 0;
    };

    struct IMutableRegistryHub {
        virtual ~IMutableRegistryHub();
        virtual void registerReporter( const std::string& name, IReporterFactory* factory ) = 0;
        virtual void registerTest( const TestCaseInfo& testInfo ) = 0;
        virtual void registerTranslator( const IExceptionTranslator* translator ) = 0;
    };

    IRegistryHub& getRegistryHub();
    IMutableRegistryHub& getMutableRegistryHub();
    void cleanUp();
    std::string translateActiveException();

}

#include <ostream>

namespace Catch {

    inline IResultCapture& getResultCapture() {
        return getCurrentContext().getResultCapture();
    }
<<<<<<< HEAD

    template<typename MatcherT>
    ExpressionResultBuilder expressionResultBuilderFromMatcher( const MatcherT& matcher,
                                                                const std::string& matcherCallAsString ) {
        std::string matcherAsString = matcher.toString();
        if( matcherAsString == "{?}" )
            matcherAsString = matcherCallAsString;
        return ExpressionResultBuilder()
            .setRhs( matcherAsString )
            .setOp( "matches" );
    }

    template<typename MatcherT, typename ArgT>
    ExpressionResultBuilder expressionResultBuilderFromMatcher( const MatcherT& matcher,
                                                                const ArgT& arg,
                                                                const std::string& matcherCallAsString ) {
        return expressionResultBuilderFromMatcher( matcher, matcherCallAsString )
            .setLhs( Catch::toString( arg ) )
            .setResultType( matcher.match( arg ) );
=======

    template<typename MatcherT>
    ExpressionResultBuilder expressionResultBuilderFromMatcher( const MatcherT& matcher,
                                                                const std::string& matcherCallAsString ) {
        std::string matcherAsString = matcher.toString();
        if( matcherAsString == "{?}" )
            matcherAsString = matcherCallAsString;
        return ExpressionResultBuilder()
            .setRhs( matcherAsString )
            .setOp( "matches" );
>>>>>>> 88a3f232
    }

    template<typename MatcherT, typename ArgT>
    ExpressionResultBuilder expressionResultBuilderFromMatcher( const MatcherT& matcher,
<<<<<<< HEAD
                                                                ArgT* arg,
=======
                                                                const ArgT& arg,
>>>>>>> 88a3f232
                                                                const std::string& matcherCallAsString ) {
        return expressionResultBuilderFromMatcher( matcher, matcherCallAsString )
            .setLhs( Catch::toString( arg ) )
            .setResultType( matcher.match( arg ) );
    }

<<<<<<< HEAD
struct TestFailureException{};

class ScopedInfo {
public:
    ScopedInfo() : m_resultBuilder( ResultWas::Info ) {
        getResultCapture().pushScopedInfo( this );
    }
    ~ScopedInfo() {
        getResultCapture().popScopedInfo( this );
    }
    template<typename T>
    ScopedInfo& operator << ( const T& value ) {
        m_resultBuilder << value;
        return *this;
    }
    AssertionResult buildResult( const AssertionInfo& assertionInfo ) const {
        return m_resultBuilder.buildResult( assertionInfo );
    }

private:
    ExpressionResultBuilder m_resultBuilder;
};

// This is just here to avoid compiler warnings with macro constants and boolean literals
inline bool isTrue( bool value ){ return value; }

} // end namespace Catch

///////////////////////////////////////////////////////////////////////////////
#define INTERNAL_CATCH_ASSERTIONINFO_NAME INTERNAL_CATCH_UNIQUE_NAME( __assertionInfo )

///////////////////////////////////////////////////////////////////////////////
#define INTERNAL_CATCH_ACCEPT_EXPR( evaluatedExpr, resultDisposition, originalExpr ) \
    if( Catch::ResultAction::Value internal_catch_action = Catch::getResultCapture().acceptExpression( evaluatedExpr, INTERNAL_CATCH_ASSERTIONINFO_NAME )  ) { \
        if( internal_catch_action & Catch::ResultAction::Debug ) BreakIntoDebugger(); \
        if( internal_catch_action & Catch::ResultAction::Abort ) throw Catch::TestFailureException(); \
        if( !Catch::shouldContinueOnFailure( resultDisposition ) ) throw Catch::TestFailureException(); \
        if( Catch::isTrue( false ) ){ bool this_is_here_to_invoke_warnings = ( originalExpr ); Catch::isTrue( this_is_here_to_invoke_warnings ); } \
    }

///////////////////////////////////////////////////////////////////////////////
#define INTERNAL_CATCH_ACCEPT_INFO( expr, macroName, resultDisposition ) \
    Catch::AssertionInfo INTERNAL_CATCH_ASSERTIONINFO_NAME( macroName, CATCH_INTERNAL_LINEINFO, expr, resultDisposition );

///////////////////////////////////////////////////////////////////////////////
#define INTERNAL_CATCH_TEST( expr, resultDisposition, macroName ) \
    do { \
        INTERNAL_CATCH_ACCEPT_INFO( #expr, macroName, resultDisposition ); \
        try { \
            INTERNAL_CATCH_ACCEPT_EXPR( ( Catch::ExpressionDecomposer()->*expr ).endExpression( resultDisposition ), resultDisposition, expr ); \
        } catch( Catch::TestFailureException& ) { \
            throw; \
        } catch( ... ) { \
            INTERNAL_CATCH_ACCEPT_EXPR( Catch::ExpressionResultBuilder( Catch::ResultWas::ThrewException ) << Catch::translateActiveException(), \
                resultDisposition | Catch::ResultDisposition::ContinueOnFailure, expr ); \
            throw; \
        } \
    } while( Catch::isTrue( false ) )

///////////////////////////////////////////////////////////////////////////////
#define INTERNAL_CATCH_IF( expr, resultDisposition, macroName ) \
    INTERNAL_CATCH_TEST( expr, resultDisposition, macroName ); \
    if( Catch::getResultCapture().getLastResult()->succeeded() )

///////////////////////////////////////////////////////////////////////////////
#define INTERNAL_CATCH_ELSE( expr, resultDisposition, macroName ) \
    INTERNAL_CATCH_TEST( expr, resultDisposition, macroName ); \
    if( !Catch::getResultCapture().getLastResult()->succeeded() )

///////////////////////////////////////////////////////////////////////////////
#define INTERNAL_CATCH_NO_THROW( expr, resultDisposition, macroName ) \
    do { \
        INTERNAL_CATCH_ACCEPT_INFO( #expr, macroName, resultDisposition ); \
        try { \
            expr; \
            INTERNAL_CATCH_ACCEPT_EXPR( Catch::ExpressionResultBuilder( Catch::ResultWas::Ok ), resultDisposition, false ); \
        } \
        catch( ... ) { \
            INTERNAL_CATCH_ACCEPT_EXPR( Catch::ExpressionResultBuilder( Catch::ResultWas::ThrewException ) << Catch::translateActiveException(), resultDisposition, false ); \
        } \
} while( Catch::isTrue( false ) )

///////////////////////////////////////////////////////////////////////////////
#define INTERNAL_CATCH_THROWS_IMPL( expr, exceptionType, resultDisposition ) \
    try { \
        if( Catch::getCurrentContext().getConfig()->allowThrows() ) { \
            expr; \
            INTERNAL_CATCH_ACCEPT_EXPR( Catch::ExpressionResultBuilder( Catch::ResultWas::DidntThrowException ), resultDisposition, false ); \
        } \
    } \
    catch( Catch::TestFailureException& ) { \
        throw; \
    } \
    catch( exceptionType ) { \
        INTERNAL_CATCH_ACCEPT_EXPR( Catch::ExpressionResultBuilder( Catch::ResultWas::Ok ), resultDisposition, false ); \
    }

///////////////////////////////////////////////////////////////////////////////
#define INTERNAL_CATCH_THROWS( expr, exceptionType, resultDisposition, macroName ) \
    do { \
        INTERNAL_CATCH_ACCEPT_INFO( #expr, macroName, resultDisposition ); \
        INTERNAL_CATCH_THROWS_IMPL( expr, exceptionType, resultDisposition ) \
    } while( Catch::isTrue( false ) )

///////////////////////////////////////////////////////////////////////////////
#define INTERNAL_CATCH_THROWS_AS( expr, exceptionType, resultDisposition, macroName ) \
    do { \
        INTERNAL_CATCH_ACCEPT_INFO( #expr, macroName, resultDisposition ); \
        INTERNAL_CATCH_THROWS_IMPL( expr, exceptionType, resultDisposition ) \
        catch( ... ) { \
            INTERNAL_CATCH_ACCEPT_EXPR( ( Catch::ExpressionResultBuilder( Catch::ResultWas::ThrewException ) << Catch::translateActiveException() ), \
                resultDisposition | Catch::ResultDisposition::ContinueOnFailure, false ); \
        } \
    } while( Catch::isTrue( false ) )

///////////////////////////////////////////////////////////////////////////////
#define INTERNAL_CATCH_MSG( reason, resultType, resultDisposition, macroName ) \
    do { \
        INTERNAL_CATCH_ACCEPT_INFO( "", macroName, resultDisposition ); \
        INTERNAL_CATCH_ACCEPT_EXPR( Catch::ExpressionResultBuilder( resultType ) << reason, resultDisposition, true ) \
    } while( Catch::isTrue( false ) )

///////////////////////////////////////////////////////////////////////////////
#define INTERNAL_CATCH_SCOPED_INFO( log, macroName ) \
    INTERNAL_CATCH_ACCEPT_INFO( "", macroName, Catch::ResultDisposition::Normal ); \
    Catch::ScopedInfo INTERNAL_CATCH_UNIQUE_NAME( info ); \
    INTERNAL_CATCH_UNIQUE_NAME( info ) << log

///////////////////////////////////////////////////////////////////////////////
#define INTERNAL_CHECK_THAT( arg, matcher, resultDisposition, macroName ) \
    do { \
        INTERNAL_CATCH_ACCEPT_INFO( #arg " " #matcher, macroName, resultDisposition ); \
        try { \
            INTERNAL_CATCH_ACCEPT_EXPR( ( Catch::expressionResultBuilderFromMatcher( ::Catch::Matchers::matcher, arg, #matcher ) ), resultDisposition, false ); \
        } catch( Catch::TestFailureException& ) { \
            throw; \
        } catch( ... ) { \
            INTERNAL_CATCH_ACCEPT_EXPR( ( Catch::ExpressionResultBuilder( Catch::ResultWas::ThrewException ) << Catch::translateActiveException() ), \
                resultDisposition | Catch::ResultDisposition::ContinueOnFailure, false ); \
            throw; \
        } \
    } while( Catch::isTrue( false ) )

// #included from: internal/catch_section.hpp
#define TWOBLUECUBES_CATCH_SECTION_HPP_INCLUDED

#include <string>

namespace Catch {

=======
    template<typename MatcherT, typename ArgT>
    ExpressionResultBuilder expressionResultBuilderFromMatcher( const MatcherT& matcher,
                                                                ArgT* arg,
                                                                const std::string& matcherCallAsString ) {
        return expressionResultBuilderFromMatcher( matcher, matcherCallAsString )
            .setLhs( Catch::toString( arg ) )
            .setResultType( matcher.match( arg ) );
    }

struct TestFailureException{};

class ScopedInfo {
public:
    ScopedInfo() : m_resultBuilder( ResultWas::Info ) {
        getResultCapture().pushScopedInfo( this );
    }
    ~ScopedInfo() {
        getResultCapture().popScopedInfo( this );
    }
    template<typename T>
    ScopedInfo& operator << ( const T& value ) {
        m_resultBuilder << value;
        return *this;
    }
    AssertionResult buildResult( const AssertionInfo& assertionInfo ) const {
        return m_resultBuilder.buildResult( assertionInfo );
    }

private:
    ExpressionResultBuilder m_resultBuilder;
};

// This is just here to avoid compiler warnings with macro constants and boolean literals
inline bool isTrue( bool value ){ return value; }

} // end namespace Catch

///////////////////////////////////////////////////////////////////////////////
#define INTERNAL_CATCH_ASSERTIONINFO_NAME INTERNAL_CATCH_UNIQUE_NAME( __assertionInfo )

///////////////////////////////////////////////////////////////////////////////
#define INTERNAL_CATCH_ACCEPT_EXPR( evaluatedExpr, resultDisposition, originalExpr ) \
    if( Catch::ResultAction::Value internal_catch_action = Catch::getResultCapture().acceptExpression( evaluatedExpr, INTERNAL_CATCH_ASSERTIONINFO_NAME )  ) { \
        if( internal_catch_action & Catch::ResultAction::Debug ) BreakIntoDebugger(); \
        if( internal_catch_action & Catch::ResultAction::Abort ) throw Catch::TestFailureException(); \
        if( !Catch::shouldContinueOnFailure( resultDisposition ) ) throw Catch::TestFailureException(); \
        if( Catch::isTrue( false ) ){ bool this_is_here_to_invoke_warnings = ( originalExpr ); Catch::isTrue( this_is_here_to_invoke_warnings ); } \
    }

///////////////////////////////////////////////////////////////////////////////
#define INTERNAL_CATCH_ACCEPT_INFO( expr, macroName, resultDisposition ) \
    Catch::AssertionInfo INTERNAL_CATCH_ASSERTIONINFO_NAME( macroName, CATCH_INTERNAL_LINEINFO, expr, resultDisposition );

///////////////////////////////////////////////////////////////////////////////
#define INTERNAL_CATCH_TEST( expr, resultDisposition, macroName ) \
    do { \
        INTERNAL_CATCH_ACCEPT_INFO( #expr, macroName, resultDisposition ); \
        try { \
            INTERNAL_CATCH_ACCEPT_EXPR( ( Catch::ExpressionDecomposer()->*expr ).endExpression( resultDisposition ), resultDisposition, expr ); \
        } catch( Catch::TestFailureException& ) { \
            throw; \
        } catch( ... ) { \
            INTERNAL_CATCH_ACCEPT_EXPR( Catch::ExpressionResultBuilder( Catch::ResultWas::ThrewException ) << Catch::translateActiveException(), \
                resultDisposition | Catch::ResultDisposition::ContinueOnFailure, expr ); \
            throw; \
        } \
    } while( Catch::isTrue( false ) )

///////////////////////////////////////////////////////////////////////////////
#define INTERNAL_CATCH_IF( expr, resultDisposition, macroName ) \
    INTERNAL_CATCH_TEST( expr, resultDisposition, macroName ); \
    if( Catch::getResultCapture().getLastResult()->succeeded() )

///////////////////////////////////////////////////////////////////////////////
#define INTERNAL_CATCH_ELSE( expr, resultDisposition, macroName ) \
    INTERNAL_CATCH_TEST( expr, resultDisposition, macroName ); \
    if( !Catch::getResultCapture().getLastResult()->succeeded() )

///////////////////////////////////////////////////////////////////////////////
#define INTERNAL_CATCH_NO_THROW( expr, resultDisposition, macroName ) \
    do { \
        INTERNAL_CATCH_ACCEPT_INFO( #expr, macroName, resultDisposition ); \
        try { \
            expr; \
            INTERNAL_CATCH_ACCEPT_EXPR( Catch::ExpressionResultBuilder( Catch::ResultWas::Ok ), resultDisposition, false ); \
        } \
        catch( ... ) { \
            INTERNAL_CATCH_ACCEPT_EXPR( Catch::ExpressionResultBuilder( Catch::ResultWas::ThrewException ) << Catch::translateActiveException(), resultDisposition, false ); \
        } \
} while( Catch::isTrue( false ) )

///////////////////////////////////////////////////////////////////////////////
#define INTERNAL_CATCH_THROWS_IMPL( expr, exceptionType, resultDisposition ) \
    try { \
        if( Catch::getCurrentContext().getConfig()->allowThrows() ) { \
            expr; \
            INTERNAL_CATCH_ACCEPT_EXPR( Catch::ExpressionResultBuilder( Catch::ResultWas::DidntThrowException ), resultDisposition, false ); \
        } \
    } \
    catch( Catch::TestFailureException& ) { \
        throw; \
    } \
    catch( exceptionType ) { \
        INTERNAL_CATCH_ACCEPT_EXPR( Catch::ExpressionResultBuilder( Catch::ResultWas::Ok ), resultDisposition, false ); \
    }

///////////////////////////////////////////////////////////////////////////////
#define INTERNAL_CATCH_THROWS( expr, exceptionType, resultDisposition, macroName ) \
    do { \
        INTERNAL_CATCH_ACCEPT_INFO( #expr, macroName, resultDisposition ); \
        INTERNAL_CATCH_THROWS_IMPL( expr, exceptionType, resultDisposition ) \
    } while( Catch::isTrue( false ) )

///////////////////////////////////////////////////////////////////////////////
#define INTERNAL_CATCH_THROWS_AS( expr, exceptionType, resultDisposition, macroName ) \
    do { \
        INTERNAL_CATCH_ACCEPT_INFO( #expr, macroName, resultDisposition ); \
        INTERNAL_CATCH_THROWS_IMPL( expr, exceptionType, resultDisposition ) \
        catch( ... ) { \
            INTERNAL_CATCH_ACCEPT_EXPR( ( Catch::ExpressionResultBuilder( Catch::ResultWas::ThrewException ) << Catch::translateActiveException() ), \
                resultDisposition | Catch::ResultDisposition::ContinueOnFailure, false ); \
        } \
    } while( Catch::isTrue( false ) )

///////////////////////////////////////////////////////////////////////////////
#define INTERNAL_CATCH_MSG( reason, resultType, resultDisposition, macroName ) \
    do { \
        INTERNAL_CATCH_ACCEPT_INFO( "", macroName, resultDisposition ); \
        INTERNAL_CATCH_ACCEPT_EXPR( Catch::ExpressionResultBuilder( resultType ) << reason, resultDisposition, true ) \
    } while( Catch::isTrue( false ) )

///////////////////////////////////////////////////////////////////////////////
#define INTERNAL_CATCH_SCOPED_INFO( log, macroName ) \
    INTERNAL_CATCH_ACCEPT_INFO( "", macroName, Catch::ResultDisposition::Normal ); \
    Catch::ScopedInfo INTERNAL_CATCH_UNIQUE_NAME( info ); \
    INTERNAL_CATCH_UNIQUE_NAME( info ) << log

///////////////////////////////////////////////////////////////////////////////
#define INTERNAL_CHECK_THAT( arg, matcher, resultDisposition, macroName ) \
    do { \
        INTERNAL_CATCH_ACCEPT_INFO( #arg " " #matcher, macroName, resultDisposition ); \
        try { \
            INTERNAL_CATCH_ACCEPT_EXPR( ( Catch::expressionResultBuilderFromMatcher( ::Catch::Matchers::matcher, arg, #matcher ) ), resultDisposition, false ); \
        } catch( Catch::TestFailureException& ) { \
            throw; \
        } catch( ... ) { \
            INTERNAL_CATCH_ACCEPT_EXPR( ( Catch::ExpressionResultBuilder( Catch::ResultWas::ThrewException ) << Catch::translateActiveException() ), \
                resultDisposition | Catch::ResultDisposition::ContinueOnFailure, false ); \
            throw; \
        } \
    } while( Catch::isTrue( false ) )

// #included from: internal/catch_section.hpp
#define TWOBLUECUBES_CATCH_SECTION_HPP_INCLUDED

#include <string>

namespace Catch {

>>>>>>> 88a3f232
    class Section {
    public:
        Section(    const std::string& name,
                    const std::string& description,
                    const SourceLineInfo& lineInfo )
        :   m_name( name ),
            m_sectionIncluded( getCurrentContext().getResultCapture().sectionStarted( name, description, lineInfo, m_assertions ) )
        {}

        ~Section() {
            if( m_sectionIncluded )
                getCurrentContext().getResultCapture().sectionEnded( m_name, m_assertions );
        }

        // This indicates whether the section should be executed or not
        operator bool() {
            return m_sectionIncluded;
        }

    private:

        std::string m_name;
        Counts m_assertions;
        bool m_sectionIncluded;
    };

} // end namespace Catch

#define INTERNAL_CATCH_SECTION( name, desc ) \
    if( Catch::Section INTERNAL_CATCH_UNIQUE_NAME( catch_internal_Section ) = Catch::Section( name, desc, CATCH_INTERNAL_LINEINFO ) )

// #included from: internal/catch_generators.hpp
#define TWOBLUECUBES_CATCH_GENERATORS_HPP_INCLUDED

#include <iterator>
#include <vector>
#include <string>
#include <stdlib.h>

namespace Catch {

template<typename T>
struct IGenerator {
    virtual ~IGenerator() {}
    virtual T getValue( std::size_t index ) const = 0;
    virtual std::size_t size () const = 0;
};

template<typename T>
class BetweenGenerator : public IGenerator<T> {
public:
    BetweenGenerator( T from, T to ) : m_from( from ), m_to( to ){}

    virtual T getValue( std::size_t index ) const {
        return m_from+static_cast<T>( index );
    }

    virtual std::size_t size() const {
        return static_cast<std::size_t>( 1+m_to-m_from );
    }

private:

    T m_from;
    T m_to;
};

template<typename T>
class ValuesGenerator : public IGenerator<T> {
public:
    ValuesGenerator(){}

    void add( T value ) {
        m_values.push_back( value );
    }

    virtual T getValue( std::size_t index ) const {
        return m_values[index];
    }

    virtual std::size_t size() const {
        return m_values.size();
    }

private:
    std::vector<T> m_values;
};

template<typename T>
class CompositeGenerator {
public:
    CompositeGenerator() : m_totalSize( 0 ) {}

	// *** Move semantics, similar to auto_ptr ***
    CompositeGenerator( CompositeGenerator& other )
    :   m_fileInfo( other.m_fileInfo ),
        m_totalSize( 0 )
    {
		move( other );
    }
<<<<<<< HEAD

    CompositeGenerator& setFileInfo( const char* fileInfo ) {
        m_fileInfo = fileInfo;
        return *this;
    }

    ~CompositeGenerator() {
        deleteAll( m_composed );
    }

    operator T () const {
        size_t overallIndex = getCurrentContext().getGeneratorIndex( m_fileInfo, m_totalSize );

=======

    CompositeGenerator& setFileInfo( const char* fileInfo ) {
        m_fileInfo = fileInfo;
        return *this;
    }

    ~CompositeGenerator() {
        deleteAll( m_composed );
    }

    operator T () const {
        size_t overallIndex = getCurrentContext().getGeneratorIndex( m_fileInfo, m_totalSize );

>>>>>>> 88a3f232
        typename std::vector<const IGenerator<T>*>::const_iterator it = m_composed.begin();
        typename std::vector<const IGenerator<T>*>::const_iterator itEnd = m_composed.end();
        for( size_t index = 0; it != itEnd; ++it )
        {
            const IGenerator<T>* generator = *it;
            if( overallIndex >= index && overallIndex < index + generator->size() )
            {
                return generator->getValue( overallIndex-index );
            }
            index += generator->size();
        }
        CATCH_INTERNAL_ERROR( "Indexed past end of generated range" );
		return T(); // Suppress spurious "not all control paths return a value" warning in Visual Studio - if you know how to fix this please do so
    }

    void add( const IGenerator<T>* generator ) {
        m_totalSize += generator->size();
        m_composed.push_back( generator );
    }

    CompositeGenerator& then( CompositeGenerator& other ) {
        move( other );
        return *this;
    }

    CompositeGenerator& then( T value ) {
        ValuesGenerator<T>* valuesGen = new ValuesGenerator<T>();
        valuesGen->add( value );
        add( valuesGen );
        return *this;
    }

private:

    void move( CompositeGenerator& other ) {
        std::copy( other.m_composed.begin(), other.m_composed.end(), std::back_inserter( m_composed ) );
        m_totalSize += other.m_totalSize;
        other.m_composed.clear();
    }

    std::vector<const IGenerator<T>*> m_composed;
    std::string m_fileInfo;
    size_t m_totalSize;
};

namespace Generators
{
    template<typename T>
    CompositeGenerator<T> between( T from, T to ) {
        CompositeGenerator<T> generators;
        generators.add( new BetweenGenerator<T>( from, to ) );
        return generators;
    }

    template<typename T>
    CompositeGenerator<T> values( T val1, T val2 ) {
        CompositeGenerator<T> generators;
        ValuesGenerator<T>* valuesGen = new ValuesGenerator<T>();
        valuesGen->add( val1 );
        valuesGen->add( val2 );
        generators.add( valuesGen );
        return generators;
    }

    template<typename T>
    CompositeGenerator<T> values( T val1, T val2, T val3 ){
        CompositeGenerator<T> generators;
        ValuesGenerator<T>* valuesGen = new ValuesGenerator<T>();
        valuesGen->add( val1 );
        valuesGen->add( val2 );
        valuesGen->add( val3 );
        generators.add( valuesGen );
        return generators;
    }

    template<typename T>
    CompositeGenerator<T> values( T val1, T val2, T val3, T val4 ) {
        CompositeGenerator<T> generators;
        ValuesGenerator<T>* valuesGen = new ValuesGenerator<T>();
        valuesGen->add( val1 );
        valuesGen->add( val2 );
        valuesGen->add( val3 );
        valuesGen->add( val4 );
        generators.add( valuesGen );
        return generators;
    }

} // end namespace Generators

using namespace Generators;

} // end namespace Catch

#define INTERNAL_CATCH_LINESTR2( line ) #line
#define INTERNAL_CATCH_LINESTR( line ) INTERNAL_CATCH_LINESTR2( line )

#define INTERNAL_CATCH_GENERATE( expr ) expr.setFileInfo( __FILE__ "(" INTERNAL_CATCH_LINESTR( __LINE__ ) ")" )

// #included from: internal/catch_interfaces_exception.h
#define TWOBLUECUBES_CATCH_INTERFACES_EXCEPTION_H_INCLUDED

#include <string>

namespace Catch {

    typedef std::string(*exceptionTranslateFunction)();

    struct IExceptionTranslator {
        virtual ~IExceptionTranslator();
        virtual std::string translate() const = 0;
    };

    struct IExceptionTranslatorRegistry {
        virtual ~IExceptionTranslatorRegistry();

        virtual std::string translateActiveException() const = 0;
    };

    class ExceptionTranslatorRegistrar {
        template<typename T>
        class ExceptionTranslator : public IExceptionTranslator {
        public:

            ExceptionTranslator( std::string(*translateFunction)( T& ) )
            : m_translateFunction( translateFunction )
            {}

            virtual std::string translate() const {
                try {
                    throw;
                }
                catch( T& ex ) {
                    return m_translateFunction( ex );
                }
            }

        protected:
            std::string(*m_translateFunction)( T& );
        };

    public:
        template<typename T>
        ExceptionTranslatorRegistrar( std::string(*translateFunction)( T& ) ) {
            getMutableRegistryHub().registerTranslator
                ( new ExceptionTranslator<T>( translateFunction ) );
        }
    };
}

///////////////////////////////////////////////////////////////////////////////
#define INTERNAL_CATCH_TRANSLATE_EXCEPTION( signature ) \
    static std::string INTERNAL_CATCH_UNIQUE_NAME( catch_internal_ExceptionTranslator )( signature ); \
    namespace{ Catch::ExceptionTranslatorRegistrar INTERNAL_CATCH_UNIQUE_NAME( catch_internal_ExceptionRegistrar )( &INTERNAL_CATCH_UNIQUE_NAME( catch_internal_ExceptionTranslator ) ); }\
    static std::string INTERNAL_CATCH_UNIQUE_NAME(  catch_internal_ExceptionTranslator )( signature )

// #included from: internal/catch_approx.hpp
#define TWOBLUECUBES_CATCH_APPROX_HPP_INCLUDED

#include <cmath>
#include <limits>

namespace Catch {
namespace Detail {

    class Approx {
    public:
        explicit Approx ( double value )
        :   m_epsilon( std::numeric_limits<float>::epsilon()*100 ),
            m_scale( 1.0 ),
            m_value( value )
        {}

        Approx( const Approx& other )
        :   m_epsilon( other.m_epsilon ),
            m_scale( other.m_scale ),
            m_value( other.m_value )
        {}

        static Approx custom() {
            return Approx( 0 );
        }

        Approx operator()( double value ) {
            Approx approx( value );
            approx.epsilon( m_epsilon );
            approx.scale( m_scale );
            return approx;
        }

        friend bool operator == ( double lhs, const Approx& rhs ) {
            // Thanks to Richard Harris for his help refining this formula
            return fabs( lhs - rhs.m_value ) < rhs.m_epsilon * (rhs.m_scale + (std::max)( fabs(lhs), fabs(rhs.m_value) ) );
        }

        friend bool operator == ( const Approx& lhs, double rhs ) {
            return operator==( rhs, lhs );
        }

        friend bool operator != ( double lhs, const Approx& rhs ) {
            return !operator==( lhs, rhs );
        }

        friend bool operator != ( const Approx& lhs, double rhs ) {
            return !operator==( rhs, lhs );
        }

        Approx& epsilon( double newEpsilon ) {
            m_epsilon = newEpsilon;
            return *this;
        }

        Approx& scale( double newScale ) {
            m_scale = newScale;
            return *this;
        }

        std::string toString() const {
            std::ostringstream oss;
            oss << "Approx( " << m_value << " )";
            return oss.str();
        }

    private:
        double m_epsilon;
        double m_scale;
        double m_value;
    };
}

template<>
inline std::string toString<Detail::Approx>( const Detail::Approx& value ) {
    return value.toString();
}

} // end namespace Catch

// #included from: internal/catch_matchers.hpp
#define TWOBLUECUBES_CATCH_MATCHERS_HPP_INCLUDED

namespace Catch {
namespace Matchers {
    namespace Impl {

    template<typename ExpressionT>
    struct Matcher : SharedImpl<IShared>
    {
        virtual ~Matcher() {}
        virtual Ptr<Matcher> clone() const = 0;
        virtual bool match( const ExpressionT& expr ) const = 0;
        virtual std::string toString() const = 0;
    };

    template<typename DerivedT, typename ExpressionT>
    struct MatcherImpl : Matcher<ExpressionT> {

        virtual Ptr<Matcher<ExpressionT> > clone() const {
            return Ptr<Matcher<ExpressionT> >( new DerivedT( static_cast<const DerivedT&>( *this ) ) );
        }
    };

    namespace Generic {

        template<typename ExpressionT>
        class AllOf : public MatcherImpl<AllOf<ExpressionT>, ExpressionT> {
        public:

            AllOf() {}
            AllOf( const AllOf& other ) : m_matchers( other.m_matchers ) {}

            AllOf& add( const Matcher<ExpressionT>& matcher ) {
                m_matchers.push_back( matcher.clone() );
                return *this;
            }
            virtual bool match( const ExpressionT& expr ) const
            {
                for( std::size_t i = 0; i < m_matchers.size(); ++i )
                    if( !m_matchers[i]->match( expr ) )
                        return false;
                return true;
            }
            virtual std::string toString() const {
                std::ostringstream oss;
                oss << "( ";
                for( std::size_t i = 0; i < m_matchers.size(); ++i ) {
                    if( i != 0 )
                        oss << " and ";
                    oss << m_matchers[i]->toString();
                }
                oss << " )";
                return oss.str();
            }

        private:
            std::vector<Ptr<Matcher<ExpressionT> > > m_matchers;
        };

        template<typename ExpressionT>
        class AnyOf : public MatcherImpl<AnyOf<ExpressionT>, ExpressionT> {
        public:

            AnyOf() {}
            AnyOf( const AnyOf& other ) : m_matchers( other.m_matchers ) {}

            AnyOf& add( const Matcher<ExpressionT>& matcher ) {
                m_matchers.push_back( matcher.clone() );
                return *this;
            }
            virtual bool match( const ExpressionT& expr ) const
            {
                for( std::size_t i = 0; i < m_matchers.size(); ++i )
                    if( m_matchers[i]->match( expr ) )
                        return true;
                return false;
            }
            virtual std::string toString() const {
                std::ostringstream oss;
                oss << "( ";
                for( std::size_t i = 0; i < m_matchers.size(); ++i ) {
                    if( i != 0 )
                        oss << " or ";
                    oss << m_matchers[i]->toString();
                }
                oss << " )";
                return oss.str();
            }

        private:
            std::vector<Ptr<Matcher<ExpressionT> > > m_matchers;
        };

    }

    namespace StdString {

        struct Equals : MatcherImpl<Equals, std::string> {
            Equals( const std::string& str ) : m_str( str ){}
            Equals( const Equals& other ) : m_str( other.m_str ){}

            virtual ~Equals();

            virtual bool match( const std::string& expr ) const {
                return m_str == expr;
            }
            virtual std::string toString() const {
                return "equals: \"" + m_str + "\"";
            }

            std::string m_str;
        };

        struct Contains : MatcherImpl<Contains, std::string> {
            Contains( const std::string& substr ) : m_substr( substr ){}
            Contains( const Contains& other ) : m_substr( other.m_substr ){}

            virtual ~Contains();

            virtual bool match( const std::string& expr ) const {
                return expr.find( m_substr ) != std::string::npos;
            }
            virtual std::string toString() const {
                return "contains: \"" + m_substr + "\"";
            }

            std::string m_substr;
        };

        struct StartsWith : MatcherImpl<StartsWith, std::string> {
            StartsWith( const std::string& substr ) : m_substr( substr ){}
            StartsWith( const StartsWith& other ) : m_substr( other.m_substr ){}

            virtual ~StartsWith();

            virtual bool match( const std::string& expr ) const {
                return expr.find( m_substr ) == 0;
            }
            virtual std::string toString() const {
                return "starts with: \"" + m_substr + "\"";
            }

            std::string m_substr;
        };

        struct EndsWith : MatcherImpl<EndsWith, std::string> {
            EndsWith( const std::string& substr ) : m_substr( substr ){}
            EndsWith( const EndsWith& other ) : m_substr( other.m_substr ){}

            virtual ~EndsWith();

            virtual bool match( const std::string& expr ) const {
                return expr.find( m_substr ) == expr.size() - m_substr.size();
            }
            virtual std::string toString() const {
                return "ends with: \"" + m_substr + "\"";
            }

            std::string m_substr;
        };
    } // namespace StdString
    } // namespace Impl

    // The following functions create the actual matcher objects.
    // This allows the types to be inferred
    template<typename ExpressionT>
    inline Impl::Generic::AllOf<ExpressionT> AllOf( const Impl::Matcher<ExpressionT>& m1,
                                                    const Impl::Matcher<ExpressionT>& m2 ) {
        return Impl::Generic::AllOf<ExpressionT>().add( m1 ).add( m2 );
    }
    template<typename ExpressionT>
    inline Impl::Generic::AllOf<ExpressionT> AllOf( const Impl::Matcher<ExpressionT>& m1,
                                                    const Impl::Matcher<ExpressionT>& m2,
                                                    const Impl::Matcher<ExpressionT>& m3 ) {
        return Impl::Generic::AllOf<ExpressionT>().add( m1 ).add( m2 ).add( m3 );
    }
    template<typename ExpressionT>
    inline Impl::Generic::AnyOf<ExpressionT> AnyOf( const Impl::Matcher<ExpressionT>& m1,
                                                    const Impl::Matcher<ExpressionT>& m2 ) {
        return Impl::Generic::AnyOf<ExpressionT>().add( m1 ).add( m2 );
    }
    template<typename ExpressionT>
    inline Impl::Generic::AnyOf<ExpressionT> AnyOf( const Impl::Matcher<ExpressionT>& m1,
                                                    const Impl::Matcher<ExpressionT>& m2,
                                                    const Impl::Matcher<ExpressionT>& m3 ) {
        return Impl::Generic::AnyOf<ExpressionT>().add( m1 ).add( m2 ).add( m3 );
    }

    inline Impl::StdString::Equals      Equals( const std::string& str ){ return Impl::StdString::Equals( str ); }
    inline Impl::StdString::Contains    Contains( const std::string& substr ){ return Impl::StdString::Contains( substr ); }
    inline Impl::StdString::StartsWith  StartsWith( const std::string& substr ){ return Impl::StdString::StartsWith( substr ); }
    inline Impl::StdString::EndsWith    EndsWith( const std::string& substr ){ return Impl::StdString::EndsWith( substr ); }

} // namespace Matchers

using namespace Matchers;

} // namespace Catch

// These files are included here so the single_include script doesn't put them
// in the conditionally compiled sections
// #included from: internal/catch_interfaces_runner.h
#define TWOBLUECUBES_CATCH_INTERFACES_RUNNER_H_INCLUDED

#include <string>

namespace Catch {
    class TestCaseInfo;

    struct IRunner {
        virtual ~IRunner();
    };
}


#ifdef __OBJC__
// #included from: internal/catch_objc.hpp
#define TWOBLUECUBES_CATCH_OBJC_HPP_INCLUDED

#import <objc/runtime.h>

#include <string>

// NB. Any general catch headers included here must be included
// in catch.hpp first to make sure they are included by the single
// header for non obj-usage

///////////////////////////////////////////////////////////////////////////////
// This protocol is really only here for (self) documenting purposes, since
// all its methods are optional.
@protocol OcFixture

@optional

-(void) setUp;
-(void) tearDown;

@end

namespace Catch {

    class OcMethod : public SharedImpl<ITestCase> {

    public:
        OcMethod( Class cls, SEL sel ) : m_cls( cls ), m_sel( sel ) {}

        virtual void invoke() const {
            id obj = [[m_cls alloc] init];

            performOptionalSelector( obj, @selector(setUp)  );
            performOptionalSelector( obj, m_sel );
            performOptionalSelector( obj, @selector(tearDown)  );

            arcSafeRelease( obj );
        }
    private:
        virtual ~OcMethod() {}

        Class m_cls;
        SEL m_sel;
    };

    namespace Detail{

        inline bool startsWith( const std::string& str, const std::string& sub ) {
            return str.length() > sub.length() && str.substr( 0, sub.length() ) == sub;
        }

        inline std::string getAnnotation(   Class cls,
                                            const std::string& annotationName,
                                            const std::string& testCaseName ) {
            NSString* selStr = [[NSString alloc] initWithFormat:@"Catch_%s_%s", annotationName.c_str(), testCaseName.c_str()];
            SEL sel = NSSelectorFromString( selStr );
            arcSafeRelease( selStr );
            id value = performOptionalSelector( cls, sel );
            if( value )
                return [(NSString*)value UTF8String];
            return "";
        }
    }

    inline size_t registerTestMethods() {
        size_t noTestMethods = 0;
        int noClasses = objc_getClassList( NULL, 0 );

        Class* classes = (CATCH_UNSAFE_UNRETAINED Class *)malloc( sizeof(Class) * noClasses);
        objc_getClassList( classes, noClasses );

        for( int c = 0; c < noClasses; c++ ) {
            Class cls = classes[c];
            {
                u_int count;
                Method* methods = class_copyMethodList( cls, &count );
                for( u_int m = 0; m < count ; m++ ) {
                    SEL selector = method_getName(methods[m]);
                    std::string methodName = sel_getName(selector);
                    if( Detail::startsWith( methodName, "Catch_TestCase_" ) ) {
                        std::string testCaseName = methodName.substr( 15 );
                        std::string name = Detail::getAnnotation( cls, "Name", testCaseName );
                        std::string desc = Detail::getAnnotation( cls, "Description", testCaseName );

                        getMutableRegistryHub().registerTest( TestCaseInfo( new OcMethod( cls, selector ), name.c_str(), desc.c_str(), SourceLineInfo() ) );
                        noTestMethods++;
                    }
                }
                free(methods);
            }
        }
        return noTestMethods;
    }

    namespace Matchers {
        namespace Impl {
        namespace NSStringMatchers {

            struct StringHolder {
                StringHolder( NSString* substr ) : m_substr( [substr copy] ){}
                StringHolder() {
                    arcSafeRelease( m_substr );
                }

                NSString* m_substr;
            };

            struct Equals : StringHolder {
                Equals( NSString* substr ) : StringHolder( substr ){}

                bool operator()( NSString* str ) const {
                    return [str isEqualToString:m_substr];
                }

                friend std::ostream& operator<<( std::ostream& os, const Equals& matcher ) {
                    os << "equals string: " << Catch::toString( matcher.m_substr );
                    return os;
                }
            };

            struct Contains : StringHolder {
                Contains( NSString* substr ) : StringHolder( substr ){}

                bool operator()( NSString* str ) const {
                    return [str rangeOfString:m_substr].location != NSNotFound;
                }

                friend std::ostream& operator<<( std::ostream& os, const Contains& matcher ) {
                    os << "contains: " << Catch::toString( matcher.m_substr );
                    return os;
                }
            };

            struct StartsWith : StringHolder {
                StartsWith( NSString* substr ) : StringHolder( substr ){}

                bool operator()( NSString* str ) const {
                    return [str rangeOfString:m_substr].location == 0;
                }

                friend std::ostream& operator<<( std::ostream& os, const StartsWith& matcher ) {
                    os << "starts with: " << Catch::toString( matcher.m_substr );
                    return os;
                }
            };
            struct EndsWith : StringHolder {
                EndsWith( NSString* substr ) : StringHolder( substr ){}

                bool operator()( NSString* str ) const {
                    return [str rangeOfString:m_substr].location == [str length] - [m_substr length];
                }

                friend std::ostream& operator<<( std::ostream& os, const EndsWith& matcher ) {
                    os << "ends with: " << Catch::toString( matcher.m_substr );
                    return os;
                }
            };

        } // namespace NSStringMatchers
        } // namespace Impl

        inline Impl::NSStringMatchers::Equals
            Equals( NSString* substr ){ return Impl::NSStringMatchers::Equals( substr ); }

        inline Impl::NSStringMatchers::Contains
            Contains( NSString* substr ){ return Impl::NSStringMatchers::Contains( substr ); }

        inline Impl::NSStringMatchers::StartsWith
            StartsWith( NSString* substr ){ return Impl::NSStringMatchers::StartsWith( substr ); }

        inline Impl::NSStringMatchers::EndsWith
            EndsWith( NSString* substr ){ return Impl::NSStringMatchers::EndsWith( substr ); }

    } // namespace Matchers

    using namespace Matchers;

} // namespace Catch

///////////////////////////////////////////////////////////////////////////////
#define OC_TEST_CASE( name, desc )\
+(NSString*) INTERNAL_CATCH_UNIQUE_NAME( Catch_Name_test ) \
{\
return @ name; \
}\
+(NSString*) INTERNAL_CATCH_UNIQUE_NAME( Catch_Description_test ) \
{ \
return @ desc; \
} \
-(void) INTERNAL_CATCH_UNIQUE_NAME( Catch_TestCase_test )

#endif

#if defined( CATCH_CONFIG_MAIN ) || defined( CATCH_CONFIG_RUNNER )
// #included from: internal/catch_impl.hpp
#define TWOBLUECUBES_CATCH_IMPL_HPP_INCLUDED

// Collect all the implementation files together here
// These are the equivalent of what would usually be cpp files

#ifdef __clang__
#pragma clang diagnostic push
#pragma clang diagnostic ignored "-Wweak-vtables"
#endif

// #included from: catch_runner.hpp
#define TWOBLUECUBES_CATCH_RUNNER_HPP_INCLUDED

// #included from: internal/catch_commandline.hpp
#define TWOBLUECUBES_CATCH_COMMANDLINE_HPP_INCLUDED

namespace Catch {

    class Command {
    public:
        Command(){}

        explicit Command( const std::string& name ) : m_name( name ) {
        }

        Command& operator += ( const std::string& arg ) {
            m_args.push_back( arg );
            return *this;
        }
        Command& operator += ( const Command& other ) {
            std::copy( other.m_args.begin(), other.m_args.end(), std::back_inserter( m_args ) );
            if( m_name.empty() )
                m_name = other.m_name;
            return *this;
        }
        Command operator + ( const Command& other ) {
            Command newCommand( *this );
            newCommand += other;
            return newCommand;
        }

        operator SafeBool::type() const {
            return SafeBool::makeSafe( !m_name.empty() || !m_args.empty() );
        }

        std::string name() const { return m_name; }
        std::string operator[]( std::size_t i ) const { return m_args[i]; }
        std::size_t argsCount() const { return m_args.size(); }

        CATCH_ATTRIBUTE_NORETURN
        void raiseError( const std::string& message ) const {
            std::ostringstream oss;
            if( m_name.empty() )
                oss << "Error while parsing " << m_name << ". " << message << ".";
            else
                oss << "Error while parsing arguments. " << message << ".";

            if( m_args.size() > 0 )
                oss << " Arguments were:";
            for( std::size_t i = 0; i < m_args.size(); ++i )
                oss << " " << m_args[i];
            throw std::domain_error( oss.str() );
        }

    private:

        std::string m_name;
        std::vector<std::string> m_args;
    };

    class CommandParser {
    public:
        CommandParser( int argc, char const * const * argv ) : m_argc( static_cast<std::size_t>( argc ) ), m_argv( argv ) {}

        std::string exeName() const {
            return m_argv[0];
        }
        Command find( const std::string& arg1,  const std::string& arg2, const std::string& arg3 ) const {
            return find( arg1 ) + find( arg2 ) + find( arg3 );
        }

        Command find( const std::string& shortArg, const std::string& longArg ) const {
            return find( shortArg ) + find( longArg );
        }
        Command find( const std::string& arg ) const {
            if( arg.empty() )
                return getArgs( "", 1 );
            else
                for( std::size_t i = 1; i < m_argc; ++i  )
                    if( m_argv[i] == arg )
                        return getArgs( m_argv[i], i+1 );
            return Command();
        }
        Command getDefaultArgs() const {
            return getArgs( "", 1 );
        }

    private:
        Command getArgs( const std::string& cmdName, std::size_t from ) const {
            Command command( cmdName );
            for( std::size_t i = from; i < m_argc && m_argv[i][0] != '-'; ++i  )
                command += m_argv[i];
            return command;
        }

        std::size_t m_argc;
        char const * const * m_argv;
    };

    class OptionParser : public SharedImpl<IShared> {
    public:
        OptionParser( int minArgs = 0, int maxArgs = 0 )
        : m_minArgs( minArgs ), m_maxArgs( maxArgs )
        {}

        virtual ~OptionParser() {}

        Command find( const CommandParser& parser ) const {
            Command cmd;
            for( std::vector<std::string>::const_iterator it = m_optionNames.begin();
                it != m_optionNames.end();
                ++it )
                cmd += parser.find( *it );
            return cmd;
        }

        void validateArgs( const Command& args ) const {
            if(  tooFewArgs( args ) || tooManyArgs( args ) ) {
                std::ostringstream oss;
                if( m_maxArgs == -1 )
                    oss <<"Expected at least " << pluralise( static_cast<std::size_t>( m_minArgs ), "argument" );
                else if( m_minArgs == m_maxArgs )
                    oss <<"Expected " << pluralise( static_cast<std::size_t>( m_minArgs ), "argument" );
                else
                    oss <<"Expected between " << m_minArgs << " and " << m_maxArgs << " argument";
                args.raiseError( oss.str() );
            }
        }

        void parseIntoConfig( const CommandParser& parser, ConfigData& config ) {
            if( Command cmd = find( parser ) ) {
                validateArgs( cmd );
                parseIntoConfig( cmd, config );
            }
        }

        virtual void parseIntoConfig( const Command& cmd, ConfigData& config ) = 0;
        virtual std::string argsSynopsis() const = 0;
        virtual std::string optionSummary() const = 0;
        virtual std::string optionDescription() const { return ""; };

        std::string optionNames() const {
            std::string names;
            for(    std::vector<std::string>::const_iterator it = m_optionNames.begin();
                    it != m_optionNames.end();
                    ++it ) {
                if( !it->empty() ) {
                    if( !names.empty() )
                        names += ", ";
                    names += *it;
                }
                else {
                    names = "[" + names;
                }
            }
            if( names[0] == '[' )
                names += "]";
            return names;
        }

    protected:

        bool tooFewArgs( const Command& args ) const {
            return args.argsCount() < static_cast<std::size_t>( m_minArgs );
        }
        bool tooManyArgs( const Command& args ) const {
            return m_maxArgs >= 0 && args.argsCount() > static_cast<std::size_t>( m_maxArgs );
        }
        std::vector<std::string> m_optionNames;
        int m_minArgs;
        int m_maxArgs;
    };

    namespace Options {

        class HelpOptionParser : public OptionParser {
        public:
            HelpOptionParser() {
                m_optionNames.push_back( "-?" );
                m_optionNames.push_back( "-h" );
                m_optionNames.push_back( "--help" );
            }
            virtual std::string argsSynopsis() const {
                return "[<option for help on> ...]";
            }
            virtual std::string optionSummary() const {
                return "Shows this usage summary, or help on a specific option, or options, if supplied";
            }
            virtual std::string optionDescription() const {
                return "";
            }

            virtual void parseIntoConfig( const Command&, ConfigData& ) {
                // Does not affect config
            }
        };

        class TestCaseOptionParser : public OptionParser {
        public:
            TestCaseOptionParser() : OptionParser( 1, -1 ) {
                m_optionNames.push_back( "-t" );
                m_optionNames.push_back( "--test" );
                m_optionNames.push_back( "" ); // default option
            }
            virtual std::string argsSynopsis() const {
                return "<testspec> [<testspec>...]";
            }
            virtual std::string optionSummary() const {
                return "Specifies which test case or cases to run";
            }

            // Lines are split at the nearest prior space char to the 80 char column.
            // Tab chars are removed from the output but their positions are used to align
            // subsequently wrapped lines
            virtual std::string optionDescription() const {
                return
                    "This option allows one ore more test specs to be supplied. Each spec either fully "
                    "specifies a test case or is a pattern containing wildcards to match a set of test "
                    "cases. If this option is not provided then all test cases, except those prefixed "
                    "by './' are run\n"
                    "\n"
                    "Specs must be enclosed in \"quotes\" if they contain spaces. If they do not "
                    "contain spaces the quotes are optional.\n"
                    "\n"
                    "Wildcards consist of the * character at the beginning, end, or both and can substitute for "
                    "any number of any characters (including none)\n"
                    "\n"
                    "If spec is prefixed with exclude: or the ~ character then the pattern matches an exclusion. "
                    "This means that tests matching the pattern are excluded from the set - even if a prior "
                    "inclusion spec included them. Subsequent inclusion specs will take precedence, however. "
                    "Inclusions and exclusions are evaluated in left-to-right order.\n"
                    "\n"
                    "Examples:\n"
                    "\n"
                    "    -t thisTestOnly        \tMatches the test case called, 'thisTestOnly'\n"
                    "    -t \"this test only\"    \tMatches the test case called, 'this test only'\n"
                    "    -t these/*             \tMatches all cases starting with 'these/'\n"
                    "    -t exclude:notThis     \tMatches all tests except, 'notThis'\n"
                    "    -t ~notThis            \tMatches all tests except, 'notThis'\n"
                    "    -t ~*private*          \tMatches all tests except those that contain 'private'\n"
                    "    -t a/* ~a/b/* a/b/c    \tMatches all tests that start with 'a/', except those "
                                                 "that start with 'a/b/', except 'a/b/c', which is included";
            }

            virtual void parseIntoConfig( const Command& cmd, ConfigData& config ) {
                std::string groupName;
                for( std::size_t i = 0; i < cmd.argsCount(); ++i ) {
                    if( i != 0 )
                        groupName += " ";
                    groupName += cmd[i];
                }
                TestCaseFilters filters( groupName );
                for( std::size_t i = 0; i < cmd.argsCount(); ++i )
                    filters.addFilter( TestCaseFilter( cmd[i] ) );
                config.filters.push_back( filters );
            }
        };

        class TagOptionParser : public OptionParser {
        public:
            TagOptionParser() : OptionParser( 1, -1 ) {
                m_optionNames.push_back( "-g" );
                m_optionNames.push_back( "--tag" );
            }
            virtual std::string argsSynopsis() const {
                return "<tagspec> [,<tagspec>...]";
            }
            virtual std::string optionSummary() const {
                return "Matches test cases against tags or tag patterns";
            }

            // Lines are split at the nearest prior space char to the 80 char column.
            // Tab chars are removed from the output but their positions are used to align
            // subsequently wrapped lines
            virtual std::string optionDescription() const {
                return
                "This option allows one or more tags or tag patterns to be specified.\n"
                "Each tag is enclosed in square brackets. A series of tags form an AND expression "
                "wheras a comma seperated sequence forms an OR expression. e.g.:\n\n"
                "    -g [one][two],[three]\n\n"
                "This matches all tests tagged [one] and [two], as well as all tests tagged [three].\n\n"
                "Tags can be negated with the ~ character. This removes matching tests from the set. e.g.:\n\n"
                "    -g [one]~[two]\n\n"
                "matches all tests tagged [one], except those also tagged [two]";
            }

            virtual void parseIntoConfig( const Command& cmd, ConfigData& config ) {
                std::string groupName;
                for( std::size_t i = 0; i < cmd.argsCount(); ++i ) {
                    if( i != 0 )
                        groupName += " ";
                    groupName += cmd[i];
                }
                TestCaseFilters filters( groupName );
                for( std::size_t i = 0; i < cmd.argsCount(); ++i )
                    filters.addTags( cmd[i] );
                config.filters.push_back( filters );
            }
        };

        class ListOptionParser : public OptionParser {
        public:
            ListOptionParser() : OptionParser( 0, 2 ) {
                m_optionNames.push_back( "-l" );
                m_optionNames.push_back( "--list" );
            }
            virtual std::string argsSynopsis() const {
                return "[all | tests | reporters [xml]]";
            }
            virtual std::string optionSummary() const {
                return "Lists available tests or reporters";
            }

            virtual std::string optionDescription() const {
                return
                    "With no arguments this option will list all registered tests - one per line.\n"
                    "Supplying the xml argument formats the list as an xml document (which may be useful for "
                    "consumption by other tools).\n"
                    "Supplying the tests or reporters lists tests or reporters respectively - with descriptions.\n"
                    "\n"
                    "Examples:\n"
                    "\n"
                    "    -l\n"
                    "    -l tests\n"
                    "    -l reporters xml\n"
                    "    -l xml";
            }

            virtual void parseIntoConfig( const Command& cmd, ConfigData& config ) {
                config.listSpec = List::TestNames;
                if( cmd.argsCount() >= 1 ) {
                    if( cmd[0] == "all" )
                        config.listSpec = List::All;
                    else if( cmd[0] == "tests" )
                        config.listSpec = List::Tests;
                    else if( cmd[0] == "reporters" )
                        config.listSpec = List::Reports;
                    else
                        cmd.raiseError( "Expected [tests] or [reporters]" );
                }
                if( cmd.argsCount() >= 2 ) {
                    if( cmd[1] == "xml" )
                        config.listSpec = static_cast<List::What>( config.listSpec | List::AsXml );
                    else if( cmd[1] == "text" )
                        config.listSpec = static_cast<List::What>( config.listSpec | List::AsText );
                    else
                        cmd.raiseError( "Expected [xml] or [text]" );
                }
            }
        };

        class ReporterOptionParser : public OptionParser {
        public:
            ReporterOptionParser() : OptionParser( 1, 1 ) {
                m_optionNames.push_back( "-r" );
                m_optionNames.push_back( "--reporter" );
            }
            virtual std::string argsSynopsis() const {
                return "<reporter name>";
            }
            virtual std::string optionSummary() const {
                return "Specifies type of reporter";
            }

            virtual std::string optionDescription() const {
                return
                    "A reporter is an object that formats and structures the output of running "
                    "tests, and potentially summarises the results. By default a basic reporter "
                    "is used that writes IDE friendly results. CATCH comes bundled with some "
                    "alternative reporters, but more can be added in client code.\n"
                    "\n"
                    "The bundled reporters are:\n"
                    "    -r basic\n"
                    "    -r xml\n"
                    "    -r junit\n"
                    "\n"
                    "The JUnit reporter is an xml format that follows the structure of the JUnit "
                    "XML Report ANT task, as consumed by a number of third-party tools, "
                    "including Continuous Integration servers such as Jenkins.\n"
                    "If not otherwise needed, the standard XML reporter is preferred as this is "
                    "a streaming reporter, whereas the Junit reporter needs to hold all its "
                    "results until the end so it can write the overall results into attributes "
                    "of the root node.";
            }

            virtual void parseIntoConfig( const Command& cmd, ConfigData& config ) {
                config.reporter = cmd[0];
            }
        };

        class OutputOptionParser : public OptionParser {
        public:
            OutputOptionParser() : OptionParser( 1, 1 ) {
                m_optionNames.push_back( "-o" );
                m_optionNames.push_back( "--out" );
            }
            virtual std::string argsSynopsis() const {
                return "<file name>|<%stream name>";
            }
            virtual std::string optionSummary() const {
                return "Sends output to a file or stream";
            }
            virtual std::string optionDescription() const {
                return
                    "Use this option to send all output to a file or a stream. By default output is "
                    "sent to stdout (note that uses of stdout and stderr from within test cases are "
                    "redirected and included in the report - so even stderr will effectively end up "
                    "on stdout). If the name begins with % it is interpreted as a stream. "
                    "Otherwise it is treated as a filename.\n"
                    "\n"
                    "Examples are:\n"
                    "\n"
                    "    -o filename.txt\n"
                    "    -o \"long filename.txt\"\n"
                    "    -o %stdout\n"
                    "    -o %stderr\n"
                    "    -o %debug    \t(The IDE's debug output window - currently only Windows' "
                                        "OutputDebugString is supported).";
            }
            virtual void parseIntoConfig( const Command& cmd, ConfigData& config ) {
                if( cmd[0][0] == '%' )
                    config.stream = cmd[0].substr( 1 );
                else
                    config.outputFilename = cmd[0];
            }
        };

        class SuccessOptionParser : public OptionParser {
        public:
            SuccessOptionParser() {
                m_optionNames.push_back( "-s" );
                m_optionNames.push_back( "--success" );
            }
            virtual std::string argsSynopsis() const {
                return "";
            }
            virtual std::string optionSummary() const {
                return "Shows results for successful tests";
            }
            virtual std::string optionDescription() const {
                return
                    "Usually you only want to see reporting for failed tests. Sometimes it's useful "
                    "to see all the output (especially when you don't trust that that test you just "
                    "added worked first time!). To see successful, as well as failing, test results "
                    "just pass this option.";
            }
            virtual void parseIntoConfig( const Command&, ConfigData& config ) {
                config.includeWhichResults = Include::SuccessfulResults;
            }
        };

        class DebugBreakOptionParser : public OptionParser {
        public:
            DebugBreakOptionParser() {
                m_optionNames.push_back( "-b" );
                m_optionNames.push_back( "--break" );
            }
            virtual std::string argsSynopsis() const {
                return "";
            }
            virtual std::string optionSummary() const {
                return "Breaks into the debugger on failure";
            }
            virtual std::string optionDescription() const {
                return
                    "In some IDEs (currently XCode and Visual Studio) it is possible for CATCH to "
                    "break into the debugger on a test failure. This can be very helpful during "
                    "debug sessions - especially when there is more than one path through a "
                    "particular test. In addition to the command line option, ensure you have "
                    "built your code with the DEBUG preprocessor symbol";
            }

            virtual void parseIntoConfig( const Command&, ConfigData& config ) {
                config.shouldDebugBreak = true;
            }
        };

        class NameOptionParser : public OptionParser {
        public:
            NameOptionParser() : OptionParser( 1, 1 ) {
                m_optionNames.push_back( "-n" );
                m_optionNames.push_back( "--name" );
            }
            virtual std::string argsSynopsis() const {
                return "<name>";
            }
            virtual std::string optionSummary() const {
                return "Names a test run";
            }
            virtual std::string optionDescription() const {
                return
                    "If a name is supplied it will be used by the reporter to provide an overall "
                    "name for the test run. This can be useful if you are sending to a file, for "
                    "example, and need to distinguish different test runs - either from different "
                    "Catch executables or runs of the same executable with different options.\n"
                    "\n"
                    "Examples:\n"
                    "\n"
                    "    -n testRun\n"
                    "    -n \"tests of the widget component\"";
            }

            virtual void parseIntoConfig( const Command& cmd, ConfigData& config ) {
                config.name = cmd[0];
            }
        };

        class AbortOptionParser : public OptionParser {
        public:
            AbortOptionParser() : OptionParser( 0, 1 ) {
                m_optionNames.push_back( "-a" );
                m_optionNames.push_back( "--abort" );
            }
            virtual std::string argsSynopsis() const {
                return "[#]";
            }
            virtual std::string optionSummary() const {
                return "Aborts after a certain number of failures";
            }
            virtual std::string optionDescription() const {
                return
                    "If a REQUIRE assertion fails the test case aborts, but subsequent test cases "
                    "are still run. If a CHECK assertion fails even the current test case is not "
                    "aborted.\n"
                    "\n"
                    "Sometimes this results in a flood of failure messages and you'd rather just "
                    "see the first few. Specifying -a or --abort on its own will abort the whole "
                    "test run on the first failed assertion of any kind. Following it with a "
                    "number causes it to abort after that number of assertion failures.";
            }

            virtual void parseIntoConfig( const Command& cmd, ConfigData& config ) {
                int threshold = 1;
                if( cmd.argsCount() == 1 ) {
                    std::stringstream ss;
                    ss << cmd[0];
                    ss >> threshold;
                    if( ss.fail() || threshold <= 0 )
                        cmd.raiseError( "threshold must be a number greater than zero" );
                }
                config.cutoff = threshold;
            }
        };

        class NoThrowOptionParser : public OptionParser {
        public:
            NoThrowOptionParser() {
                m_optionNames.push_back( "-nt" );
                m_optionNames.push_back( "--nothrow" );
            }
            virtual std::string argsSynopsis() const {
                return "";
            }
            virtual std::string optionSummary() const {
                return "Elides assertions expected to throw";
            }
            virtual std::string optionDescription() const {
                return
                    "Skips all assertions that test that an exception is thrown, "
                    "e.g. REQUIRE_THROWS.\n"
                    "\n"
                    "These can be a nuisance in certain debugging environments that may break when "
                    "exceptions are thrown (while this is usually optional for handled exceptions, "
                    "it can be useful to have enabled if you are trying to track down something "
                    "unexpected).\n"
                    "\n"
                    "When running with this option the throw checking assertions are skipped so "
                    "as not to contribute additional noise.";
            }

            virtual void parseIntoConfig( const Command&, ConfigData& config ) {
                config.allowThrows = false;
            }
        };

        class WarningsOptionParser : public OptionParser {
        public:
            WarningsOptionParser() : OptionParser( 1, -1 ) {
                m_optionNames.push_back( "-w" );
                m_optionNames.push_back( "--warnings" );
            }
            virtual std::string argsSynopsis() const {
                return "<warning>";
            }
            virtual std::string optionSummary() const {
                return "Enable warnings";
            }
            virtual std::string optionDescription() const {
                return
                    "Enables the named warnings. If the warnings are violated the test case is "
                    "failed.\n"
                    "\n"
                    "At present only one warning has been provided: NoAssertions. If this warning "
                    "is enabled then any test case that completes without an assertions (CHECK, "
                    "REQUIRE etc) being encountered violates the warning.\n"
                    "\n"
                    "e.g.:\n"
                    "\n"
                    "    -w NoAssertions";
            }

            virtual void parseIntoConfig( const Command& cmd, ConfigData& config ) {
                for( std::size_t i = 0; i < cmd.argsCount(); ++i ) {
                    if( cmd[i] == "NoAssertions" )
                        config.warnings = (ConfigData::WarnAbout::What)( config.warnings | ConfigData::WarnAbout::NoAssertions );
                    else
                        cmd.raiseError( "Unrecognised warning: " + cmd[i] );
                }
            }
        };
    }

    class AllOptions
    {
    public:
        typedef std::vector<Ptr<OptionParser> > Parsers;
        typedef Parsers::const_iterator const_iterator;
        typedef Parsers::const_iterator iterator;

        AllOptions() {
            add<Options::TestCaseOptionParser>();   // Keep this one first

            add<Options::TagOptionParser>();
            add<Options::ListOptionParser>();
            add<Options::ReporterOptionParser>();
            add<Options::OutputOptionParser>();
            add<Options::SuccessOptionParser>();
            add<Options::DebugBreakOptionParser>();
            add<Options::NameOptionParser>();
            add<Options::AbortOptionParser>();
            add<Options::NoThrowOptionParser>();
            add<Options::WarningsOptionParser>();

            add<Options::HelpOptionParser>();       // Keep this one last
        }

        void parseIntoConfig( const CommandParser& parser, ConfigData& config ) {
            for( const_iterator it = m_parsers.begin(); it != m_parsers.end(); ++it )
                (*it)->parseIntoConfig( parser, config );
        }

        const_iterator begin() const {
            return m_parsers.begin();
        }
        const_iterator end() const {
            return m_parsers.end();
        }
    private:

        template<typename T>
        void add() {
            m_parsers.push_back( new T() );
        }
        Parsers m_parsers;

    };

} // end namespace Catch

// #included from: internal/catch_list.hpp
#define TWOBLUECUBES_CATCH_LIST_HPP_INCLUDED

#include <limits>

namespace Catch {
    inline bool matchesFilters( const std::vector<TestCaseFilters>& filters, const TestCaseInfo& testCase ) {
        std::vector<TestCaseFilters>::const_iterator it = filters.begin();
        std::vector<TestCaseFilters>::const_iterator itEnd = filters.end();
        for(; it != itEnd; ++it )
            if( !it->shouldInclude( testCase ) )
                return false;
        return true;
    }
    inline void List( const ConfigData& config ) {

        if( config.listSpec & List::Reports ) {
            std::cout << "Available reports:\n";
            IReporterRegistry::FactoryMap::const_iterator it = getRegistryHub().getReporterRegistry().getFactories().begin();
            IReporterRegistry::FactoryMap::const_iterator itEnd = getRegistryHub().getReporterRegistry().getFactories().end();
            for(; it != itEnd; ++it ) {
                // !TBD: consider listAs()
                std::cout << "\t" << it->first << "\n\t\t'" << it->second->getDescription() << "'\n";
            }
            std::cout << std::endl;
        }

        if( config.listSpec & List::Tests ) {
            if( config.filters.empty() )
                std::cout << "All available test cases:\n";
            else
                std::cout << "Matching test cases:\n";
            std::vector<TestCaseInfo>::const_iterator it = getRegistryHub().getTestCaseRegistry().getAllTests().begin();
            std::vector<TestCaseInfo>::const_iterator itEnd = getRegistryHub().getTestCaseRegistry().getAllTests().end();
            std::size_t matchedTests = 0;
            for(; it != itEnd; ++it ) {
                if( matchesFilters( config.filters, *it ) ) {
                    matchedTests++;
                    // !TBD: consider listAs()
                    std::cout << "\t" << it->getName() << "\n";
                    if( ( config.listSpec & List::TestNames ) != List::TestNames )
                        std::cout << "\t\t '" << it->getDescription() << "'\n";
                }
            }
            if( config.filters.empty() )
                std::cout << pluralise( matchedTests, "test case" ) << std::endl;
            else
                std::cout << pluralise( matchedTests, "matching test case" ) << std::endl;
        }

        if( ( config.listSpec & List::All ) == 0 ) {
            std::ostringstream oss;
            oss << "Unknown list type";
            throw std::domain_error( oss.str() );
        }
    }

} // end namespace Catch

// #included from: internal/catch_runner_impl.hpp
#define TWOBLUECUBES_CATCH_RUNNER_IMPL_HPP_INCLUDED

// #included from: catch_running_test.hpp
#define TWOBLUECUBES_CATCH_RUNNING_TEST_HPP_INCLUDED

// #included from: catch_section_info.hpp
#define TWOBLUECUBES_CATCH_SECTION_INFO_HPP_INCLUDED

#include <map>
#include <string>

namespace Catch {

    class SectionInfo {
    public:

        enum Status {
            Root,
            Unknown,
            Branch,
            TestedBranch,
            TestedLeaf
        };

        SectionInfo( SectionInfo* parent )
        :   m_status( Unknown ),
            m_parent( parent )
        {}

        SectionInfo()
        :   m_status( Root ),
            m_parent( NULL )
        {}

        ~SectionInfo() {
            deleteAllValues( m_subSections );
        }

        bool shouldRun() const {
            return m_status < TestedBranch;
        }

        bool ran() {
            if( m_status < Branch ) {
                m_status = TestedLeaf;
                return true;
            }
            return false;
        }

        bool isBranch() const {
            return m_status == Branch;
        }

        void ranToCompletion() {
            if( m_status == Branch && !hasUntestedSections() )
                m_status = TestedBranch;
        }

        SectionInfo* findSubSection( const std::string& name ) {
            std::map<std::string, SectionInfo*>::const_iterator it = m_subSections.find( name );
            return it != m_subSections.end()
                        ? it->second
                        : NULL;
        }

        SectionInfo* addSubSection( const std::string& name ) {
            SectionInfo* subSection = new SectionInfo( this );
            m_subSections.insert( std::make_pair( name, subSection ) );
            m_status = Branch;
            return subSection;
        }

        SectionInfo* getParent() {
            return m_parent;
        }

        bool hasUntestedSections() const {
            if( m_status == Unknown )
                return true;

            std::map<std::string, SectionInfo*>::const_iterator it = m_subSections.begin();
            std::map<std::string, SectionInfo*>::const_iterator itEnd = m_subSections.end();
            for(; it != itEnd; ++it ) {
                if( it->second->hasUntestedSections() )
                    return true;
            }
            return false;
        }

    private:
        Status m_status;
        std::map<std::string, SectionInfo*> m_subSections;
        SectionInfo* m_parent;
    };
}

namespace Catch {

    class RunningTest {

        enum RunStatus {
            NothingRun,
            EncounteredASection,
            RanAtLeastOneSection,
            RanToCompletionWithSections,
            RanToCompletionWithNoSections
        };

    public:
        explicit RunningTest( const TestCaseInfo* info = NULL )
        :   m_info( info ),
            m_runStatus( RanAtLeastOneSection ),
            m_currentSection( &m_rootSection ),
            m_changed( false )
        {}

        bool wasSectionSeen() const {
            return  m_runStatus == RanAtLeastOneSection ||
                    m_runStatus == RanToCompletionWithSections;
        }

        bool isBranchSection() const {
            return  m_currentSection &&
                    m_currentSection->isBranch();
        }

        bool hasSections() const {
            return  m_runStatus == RanAtLeastOneSection ||
                    m_runStatus == RanToCompletionWithSections ||
                    m_runStatus == EncounteredASection;
        }

        void reset() {
            m_runStatus = NothingRun;
            m_changed = false;
            m_lastSectionToRun = NULL;
        }

        void ranToCompletion() {
            if( m_runStatus == RanAtLeastOneSection ||
                m_runStatus == EncounteredASection ) {
                m_runStatus = RanToCompletionWithSections;
                if( m_lastSectionToRun ) {
                    m_lastSectionToRun->ranToCompletion();
                    m_changed = true;
                }
            }
            else {
                m_runStatus = RanToCompletionWithNoSections;
            }
        }

        bool addSection( const std::string& name ) {
            if( m_runStatus == NothingRun )
                m_runStatus = EncounteredASection;

            SectionInfo* thisSection = m_currentSection->findSubSection( name );
            if( !thisSection ) {
                thisSection = m_currentSection->addSubSection( name );
                m_changed = true;
            }

            if( !wasSectionSeen() && thisSection->shouldRun() ) {
                m_currentSection = thisSection;
                m_lastSectionToRun = NULL;
                return true;
            }
            return false;
        }

        void endSection( const std::string& ) {
            if( m_currentSection->ran() ) {
                m_runStatus = RanAtLeastOneSection;
                m_changed = true;
            }
            else if( m_runStatus == EncounteredASection ) {
                m_runStatus = RanAtLeastOneSection;
                m_lastSectionToRun = m_currentSection;
            }
            m_currentSection = m_currentSection->getParent();
        }

        const TestCaseInfo& getTestCaseInfo() const {
            return *m_info;
        }

        bool hasUntestedSections() const {
            return  m_runStatus == RanAtLeastOneSection ||
                    ( m_rootSection.hasUntestedSections() && m_changed );
        }

    private:
        const TestCaseInfo* m_info;
        RunStatus m_runStatus;
        SectionInfo m_rootSection;
        SectionInfo* m_currentSection;
        SectionInfo* m_lastSectionToRun;
        bool m_changed;
    };
}

#include <set>
#include <string>

namespace Catch {

    class StreamRedirect {

    public:
        StreamRedirect( std::ostream& stream, std::string& targetString )
        :   m_stream( stream ),
            m_prevBuf( stream.rdbuf() ),
            m_targetString( targetString )
        {
            stream.rdbuf( m_oss.rdbuf() );
        }

        ~StreamRedirect() {
            m_targetString += m_oss.str();
            m_stream.rdbuf( m_prevBuf );
        }

    private:
        std::ostream& m_stream;
        std::streambuf* m_prevBuf;
        std::ostringstream m_oss;
        std::string& m_targetString;
    };

    ///////////////////////////////////////////////////////////////////////////

    class Runner : public IResultCapture, public IRunner {

        Runner( const Runner& );
        void operator =( const Runner& );

    public:

        explicit Runner( const Config& config, const Ptr<IReporter>& reporter )
        :   m_context( getCurrentMutableContext() ),
            m_runningTest( NULL ),
            m_config( config ),
            m_reporter( reporter ),
            m_prevRunner( &m_context.getRunner() ),
            m_prevResultCapture( &m_context.getResultCapture() ),
            m_prevConfig( m_context.getConfig() )
        {
            m_context.setRunner( this );
            m_context.setConfig( &m_config );
            m_context.setResultCapture( this );
            m_reporter->StartTesting();
        }

        virtual ~Runner() {
            m_reporter->EndTesting( m_totals );
            m_context.setRunner( m_prevRunner );
            m_context.setConfig( NULL );
            m_context.setResultCapture( m_prevResultCapture );
            m_context.setConfig( m_prevConfig );
        }

        Totals runMatching( const std::string& testSpec ) {

            std::vector<TestCaseInfo> matchingTests = getRegistryHub().getTestCaseRegistry().getMatchingTestCases( testSpec );

            Totals totals;

            m_reporter->StartGroup( testSpec );

            std::vector<TestCaseInfo>::const_iterator it = matchingTests.begin();
            std::vector<TestCaseInfo>::const_iterator itEnd = matchingTests.end();
            for(; it != itEnd; ++it )
                totals += runTest( *it );
            // !TBD use std::accumulate?

            m_reporter->EndGroup( testSpec, totals );
            return totals;
        }

        Totals runTest( const TestCaseInfo& testInfo ) {
            Totals prevTotals = m_totals;

            std::string redirectedCout;
            std::string redirectedCerr;

            m_reporter->StartTestCase( testInfo );

            m_runningTest = new RunningTest( &testInfo );

            do {
                do {
                    runCurrentTest( redirectedCout, redirectedCerr );
                }
                while( m_runningTest->hasUntestedSections() && !aborting() );
            }
            while( getCurrentContext().advanceGeneratorsForCurrentTest() && !aborting() );

            delete m_runningTest;
            m_runningTest = NULL;

            Totals deltaTotals = m_totals.delta( prevTotals );
            m_totals.testCases += deltaTotals.testCases;
            m_reporter->EndTestCase( testInfo, deltaTotals, redirectedCout, redirectedCerr );
            return deltaTotals;
        }

        const Config& config() const {
            return m_config;
        }

    private: // IResultCapture

        virtual ResultAction::Value acceptExpression( const ExpressionResultBuilder& assertionResult, const AssertionInfo& assertionInfo ) {
            m_lastAssertionInfo = assertionInfo;
            return actOnCurrentResult( assertionResult.buildResult( assertionInfo ) );
        }

        virtual void testEnded( const AssertionResult& result ) {
            if( result.getResultType() == ResultWas::Ok ) {
                m_totals.assertions.passed++;
            }
            else if( !result.isOk() ) {
                m_totals.assertions.failed++;

                {
                    std::vector<ScopedInfo*>::const_iterator it = m_scopedInfos.begin();
                    std::vector<ScopedInfo*>::const_iterator itEnd = m_scopedInfos.end();
                    for(; it != itEnd; ++it )
                        m_reporter->Result( (*it)->buildResult( m_lastAssertionInfo ) );
                }
                {
                    std::vector<AssertionResult>::const_iterator it = m_assertionResults.begin();
                    std::vector<AssertionResult>::const_iterator itEnd = m_assertionResults.end();
                    for(; it != itEnd; ++it )
                        m_reporter->Result( *it );
                }
                m_assertionResults.clear();
            }

            if( result.getResultType() == ResultWas::Info )
                m_assertionResults.push_back( result );
            else
                m_reporter->Result( result );
        }

        virtual bool sectionStarted (
            const std::string& name,
            const std::string& description,
            const SourceLineInfo& lineInfo,
            Counts& assertions
        )
        {
            std::ostringstream oss;
            oss << name << "@" << lineInfo;

            if( !m_runningTest->addSection( oss.str() ) )
                return false;

            m_lastAssertionInfo.lineInfo = lineInfo;

            m_reporter->StartSection( name, description );
            assertions = m_totals.assertions;

            return true;
        }

        virtual void sectionEnded( const std::string& name, const Counts& prevAssertions ) {
            Counts assertions = m_totals.assertions - prevAssertions;
            if( assertions.total() == 0  &&
               ( m_config.data().warnings & ConfigData::WarnAbout::NoAssertions ) &&
               !m_runningTest->isBranchSection() ) {
                m_reporter->NoAssertionsInSection( name );
                m_totals.assertions.failed++;
                assertions.failed++;
            }
            m_runningTest->endSection( name );
            m_reporter->EndSection( name, assertions );
        }

        virtual void pushScopedInfo( ScopedInfo* scopedInfo ) {
            m_scopedInfos.push_back( scopedInfo );
        }

        virtual void popScopedInfo( ScopedInfo* scopedInfo ) {
            if( m_scopedInfos.back() == scopedInfo )
                m_scopedInfos.pop_back();
        }

        virtual bool shouldDebugBreak() const {
            return m_config.shouldDebugBreak();
        }

        virtual std::string getCurrentTestName() const {
            return m_runningTest
                ? m_runningTest->getTestCaseInfo().getName()
                : "";
        }

        virtual const AssertionResult* getLastResult() const {
            return &m_lastResult;
        }

    public:
        // !TBD We need to do this another way!
        bool aborting() const {
            return m_totals.assertions.failed == static_cast<std::size_t>( m_config.getCutoff() );
        }

    private:

        ResultAction::Value actOnCurrentResult( const AssertionResult& result ) {
            m_lastResult = result;
            testEnded( m_lastResult );

            ResultAction::Value action = ResultAction::None;

            if( !m_lastResult.isOk() ) {
                action = ResultAction::Failed;
                if( shouldDebugBreak() )
                    action = (ResultAction::Value)( action | ResultAction::Debug );
                if( aborting() )
                    action = (ResultAction::Value)( action | ResultAction::Abort );
            }
            return action;
        }

        void runCurrentTest( std::string& redirectedCout, std::string& redirectedCerr ) {
            try {
                m_lastAssertionInfo = AssertionInfo( "TEST_CASE", m_runningTest->getTestCaseInfo().getLineInfo(), "", ResultDisposition::Normal );
                m_runningTest->reset();
                Counts prevAssertions = m_totals.assertions;
                if( m_reporter->shouldRedirectStdout() ) {
                    StreamRedirect coutRedir( std::cout, redirectedCout );
                    StreamRedirect cerrRedir( std::cerr, redirectedCerr );
                    m_runningTest->getTestCaseInfo().invoke();
                }
                else {
                    m_runningTest->getTestCaseInfo().invoke();
                }
                Counts assertions = m_totals.assertions - prevAssertions;
                if( assertions.total() == 0  &&
                   ( m_config.data().warnings & ConfigData::WarnAbout::NoAssertions ) &&
                   !m_runningTest->hasSections() ) {
                        m_totals.assertions.failed++;
                        m_reporter->NoAssertionsInTestCase( m_runningTest->getTestCaseInfo().getName() );
                }
                m_runningTest->ranToCompletion();
            }
            catch( TestFailureException& ) {
                // This just means the test was aborted due to failure
            }
            catch(...) {
                ExpressionResultBuilder exResult( ResultWas::ThrewException );
                exResult << translateActiveException();
                actOnCurrentResult( exResult.buildResult( m_lastAssertionInfo )  );
            }
            m_assertionResults.clear();
        }

    private:
        IMutableContext& m_context;
        RunningTest* m_runningTest;
        AssertionResult m_lastResult;

        const Config& m_config;
        Totals m_totals;
        Ptr<IReporter> m_reporter;
        std::vector<ScopedInfo*> m_scopedInfos;
        std::vector<AssertionResult> m_assertionResults;
        IRunner* m_prevRunner;
        IResultCapture* m_prevResultCapture;
        const IConfig* m_prevConfig;
        AssertionInfo m_lastAssertionInfo;
    };

} // end namespace Catch

// #included from: internal/catch_version.h
#define TWOBLUECUBES_CATCH_VERSION_H_INCLUDED

namespace Catch {

    // Versioning information
    struct Version {
        const unsigned int MajorVersion;
        const unsigned int MinorVersion;
        const unsigned int BuildNumber;
        const std::string BranchName;
    };

    extern Version libraryVersion;
}

#include <fstream>
#include <stdlib.h>
#include <limits>

namespace Catch {

    class Runner2 { // This will become Runner when Runner becomes Context

    public:
        Runner2( Config& configWrapper )
        :   m_configWrapper( configWrapper ),
            m_config( configWrapper.data() )
        {
            openStream();
            makeReporter();
        }

        Totals runTests() {

            std::vector<TestCaseFilters> filterGroups = m_config.filters;
            if( filterGroups.empty() ) {
                TestCaseFilters filterGroup( "" );
                filterGroups.push_back( filterGroup );
            }

            Runner context( m_configWrapper, m_reporter ); // This Runner will be renamed Context
            Totals totals;

            std::vector<TestCaseFilters>::const_iterator it = filterGroups.begin();
            std::vector<TestCaseFilters>::const_iterator itEnd = filterGroups.end();
            for(; it != itEnd && !context.aborting(); ++it ) {
                m_reporter->StartGroup( it->getName() );
                totals += runTestsForGroup( context, *it );
                if( context.aborting() )
                    m_reporter->Aborted();
                m_reporter->EndGroup( it->getName(), totals );
            }
            return totals;
        }

        Totals runTestsForGroup( Runner& context, const TestCaseFilters& filterGroup ) {
            Totals totals;
            std::vector<TestCaseInfo>::const_iterator it = getRegistryHub().getTestCaseRegistry().getAllTests().begin();
            std::vector<TestCaseInfo>::const_iterator itEnd = getRegistryHub().getTestCaseRegistry().getAllTests().end();
            int testsRunForGroup = 0;
            for(; it != itEnd; ++it ) {
                if( filterGroup.shouldInclude( *it ) ) {
                    testsRunForGroup++;
                    if( m_testsAlreadyRun.find( *it ) == m_testsAlreadyRun.end() ) {

                        if( context.aborting() )
                            break;

                        totals += context.runTest( *it );
                        m_testsAlreadyRun.insert( *it );
                    }
                }
            }
            if( testsRunForGroup == 0 )
                std::cerr << "\n[No test cases matched with: " << filterGroup.getName() << "]" << std::endl;
            return totals;

        }

    private:
        void openStream() {
            if( !m_config.stream.empty() )
                m_configWrapper.useStream( m_config.stream );

            // Open output file, if specified
            if( !m_config.outputFilename.empty() ) {
                m_ofs.open( m_config.outputFilename.c_str() );
                if( m_ofs.fail() ) {
                    std::ostringstream oss;
                    oss << "Unable to open file: '" << m_config.outputFilename << "'";
                    throw std::domain_error( oss.str() );
                }
                m_configWrapper.setStreamBuf( m_ofs.rdbuf() );
            }
        }
        void makeReporter() {
            std::string reporterName = m_config.reporter.empty()
            ? "basic"
            : m_config.reporter;

            ReporterConfig reporterConfig( m_config.name, m_configWrapper.stream(), m_config.includeWhichResults == Include::SuccessfulResults, m_config );

            m_reporter = getRegistryHub().getReporterRegistry().create( reporterName, reporterConfig );
            if( !m_reporter ) {
                std::ostringstream oss;
                oss << "No reporter registered with name: '" << reporterName << "'";
                throw std::domain_error( oss.str() );
            }
        }

    private:
        Config& m_configWrapper;
        const ConfigData& m_config;
        std::ofstream m_ofs;
        Ptr<IReporter> m_reporter;
        std::set<TestCaseInfo> m_testsAlreadyRun;
    };

    inline int Main( Config& configWrapper ) {
        int result = 0;
        try
        {
            Runner2 runner( configWrapper );

            const ConfigData& config = configWrapper.data();

            // Handle list request
            if( config.listSpec != List::None ) {
                List( config );
                Catch::cleanUp();
                return 0;
            }

            result = static_cast<int>( runner.runTests().assertions.failed );

        }
        catch( std::exception& ex ) {
            std::cerr << ex.what() << std::endl;
            result = (std::numeric_limits<int>::max)();
        }

        Catch::cleanUp();
        return result;
    }

    inline void showUsage( std::ostream& os ) {
        AllOptions options;

        for( AllOptions::const_iterator it = options.begin(); it != options.end(); ++it ) {
            OptionParser& opt = **it;
            os << "  " << opt.optionNames() << " " << opt.argsSynopsis() << "\n";
        }
        os << "\nFor more detail usage please see: https://github.com/philsquared/Catch/wiki/Command-line\n" << std::endl;
    }

    inline void addIndent( std::ostream& os, std::size_t indent ) {
        while( indent-- > 0 )
            os << ' ';
    }

    inline void recursivelyWrapLine( std::ostream& os, std::string paragraph, std::size_t columns, std::size_t indent ) {
        std::size_t width = columns-indent;
        std::size_t tab = 0;
        std::size_t wrapPoint = width;
        for( std::size_t pos = 0; pos < paragraph.size(); ++pos ) {
            if( pos == width ) {
                addIndent( os, indent );
                os << paragraph.substr( 0, wrapPoint ) << "\n";
                return recursivelyWrapLine( os, paragraph.substr( wrapPoint+1 ), columns, indent+tab );
            }
            if( paragraph[pos] == '\t' ) {
                    tab = pos;
                    paragraph = paragraph.substr( 0, tab ) + paragraph.substr( tab+1 );
                    pos--;
            }
            else if( paragraph[pos] == ' ' ) {
                wrapPoint = pos;
            }
        }
        addIndent( os, indent );
        os << paragraph << "\n";
    }

    inline std::string addLineBreaks( const std::string& str, std::size_t columns, std::size_t indent = 0 ) {
        std::ostringstream oss;
        std::string::size_type pos = 0;
        std::string::size_type newline = str.find_first_of( '\n' );
        while( newline != std::string::npos ) {
            std::string paragraph = str.substr( pos, newline-pos );
            recursivelyWrapLine( oss, paragraph, columns, indent );
            pos = newline+1;
            newline = str.find_first_of( '\n', pos );
        }
        if( pos != str.size() )
            recursivelyWrapLine( oss, str.substr( pos, str.size()-pos ), columns, indent );

        return oss.str();
    }

    inline void showHelp( const CommandParser& parser ) {
        std::string exeName = parser.exeName();
        std::string::size_type pos = exeName.find_last_of( "/\\" );
        if( pos != std::string::npos ) {
            exeName = exeName.substr( pos+1 );
        }

        AllOptions options;
        Options::HelpOptionParser helpOpt;
        bool displayedSpecificOption = false;
        for( AllOptions::const_iterator it = options.begin(); it != options.end(); ++it ) {
            OptionParser& opt = **it;
            if( opt.find( parser ) && opt.optionNames() != helpOpt.optionNames() ) {
                displayedSpecificOption = true;
                std::cout   << "\n" << opt.optionNames() << " " << opt.argsSynopsis() << "\n\n"
                            << opt.optionSummary() << "\n\n"

                << addLineBreaks( opt.optionDescription(), 80, 2 ) << "\n" << std::endl;
            }
        }

        if( !displayedSpecificOption ) {
            std::cout   << "\nCATCH v"    << libraryVersion.MajorVersion << "."
                                        << libraryVersion.MinorVersion << " build "
                                        << libraryVersion.BuildNumber;
            if( libraryVersion.BranchName != "master" )
                std::cout << " (" << libraryVersion.BranchName << " branch)";

            std::cout << "\n\n" << exeName << " is a CATCH host application. Options are as follows:\n\n";
            showUsage( std::cout );
        }
    }

    inline int Main( int argc, char* const argv[], Config& config ) {

        try {
            CommandParser parser( argc, argv );

            if( Command cmd = Options::HelpOptionParser().find( parser ) ) {
                if( cmd.argsCount() != 0 )
                    cmd.raiseError( "Does not accept arguments" );

                showHelp( parser );
                Catch::cleanUp();
                return 0;
            }

            AllOptions options;

            options.parseIntoConfig( parser, config.data() );
        }
        catch( std::exception& ex ) {
            std::cerr << ex.what() << "\n\nUsage: ...\n\n";
            showUsage( std::cerr );
            Catch::cleanUp();
            return (std::numeric_limits<int>::max)();
        }

        return Main( config );
    }

    inline int Main( int argc, char* const argv[] ) {
        Config config;
// !TBD: This doesn't always work, for some reason
//        if( isDebuggerActive() )
//            config.useStream( "debug" );
        return Main( argc, argv, config );
    }

} // end namespace Catch

// #included from: catch_registry_hub.hpp
#define TWOBLUECUBES_CATCH_REGISTRY_HUB_HPP_INCLUDED

// #included from: catch_test_case_registry_impl.hpp
#define TWOBLUECUBES_CATCH_TEST_CASE_REGISTRY_IMPL_HPP_INCLUDED

#include <vector>
#include <set>
#include <sstream>
#include <iostream>

namespace Catch {

    class TestRegistry : public ITestCaseRegistry {
    public:
        TestRegistry() : m_unnamedCount( 0 ) {}
        virtual ~TestRegistry();

        virtual void registerTest( const TestCaseInfo& testInfo ) {
            if( testInfo.getName() == "" ) {
                std::ostringstream oss;
                oss << testInfo.getName() << "unnamed/" << ++m_unnamedCount;
                return registerTest( TestCaseInfo( testInfo, oss.str() ) );
            }

            if( m_functions.find( testInfo ) == m_functions.end() ) {
                m_functions.insert( testInfo );
                m_functionsInOrder.push_back( testInfo );
                if( !testInfo.isHidden() )
                    m_nonHiddenFunctions.push_back( testInfo );
            }
            else {
                const TestCaseInfo& prev = *m_functions.find( testInfo );
                std::cerr   << "error: TEST_CASE( \"" << testInfo.getName() << "\" ) already defined.\n"
                            << "\tFirst seen at " << SourceLineInfo( prev.getLineInfo() ) << "\n"
                            << "\tRedefined at " << SourceLineInfo( testInfo.getLineInfo() ) << std::endl;
                exit(1);
            }
        }

        virtual const std::vector<TestCaseInfo>& getAllTests() const {
            return m_functionsInOrder;
        }

        virtual const std::vector<TestCaseInfo>& getAllNonHiddenTests() const {
            return m_nonHiddenFunctions;
        }

        // !TBD deprecated
        virtual std::vector<TestCaseInfo> getMatchingTestCases( const std::string& rawTestSpec ) const {
            std::vector<TestCaseInfo> matchingTests;
            getMatchingTestCases( rawTestSpec, matchingTests );
            return matchingTests;
        }

        // !TBD deprecated
        virtual void getMatchingTestCases( const std::string& rawTestSpec, std::vector<TestCaseInfo>& matchingTestsOut ) const {
            TestCaseFilter filter( rawTestSpec );

            std::vector<TestCaseInfo>::const_iterator it = m_functionsInOrder.begin();
            std::vector<TestCaseInfo>::const_iterator itEnd = m_functionsInOrder.end();
            for(; it != itEnd; ++it ) {
                if( filter.shouldInclude( *it ) ) {
                    matchingTestsOut.push_back( *it );
                }
            }
        }
        virtual void getMatchingTestCases( const TestCaseFilters& filters, std::vector<TestCaseInfo>& matchingTestsOut ) const {
            std::vector<TestCaseInfo>::const_iterator it = m_functionsInOrder.begin();
            std::vector<TestCaseInfo>::const_iterator itEnd = m_functionsInOrder.end();
            // !TBD: replace with algorithm
            for(; it != itEnd; ++it )
                if( filters.shouldInclude( *it ) )
                    matchingTestsOut.push_back( *it );
        }

    private:

        std::set<TestCaseInfo> m_functions;
        std::vector<TestCaseInfo> m_functionsInOrder;
        std::vector<TestCaseInfo> m_nonHiddenFunctions;
        size_t m_unnamedCount;
    };

    ///////////////////////////////////////////////////////////////////////////

    class FreeFunctionTestCase : public SharedImpl<ITestCase> {
    public:

        FreeFunctionTestCase( TestFunction fun ) : m_fun( fun ) {}

        virtual void invoke() const {
            m_fun();
        }

    private:
        virtual ~FreeFunctionTestCase();

        TestFunction m_fun;
    };

    inline std::string extractClassName( const std::string& classOrQualifiedMethodName ) {
        std::string className = classOrQualifiedMethodName;
        if( className[0] == '&' )
        {
            std::size_t lastColons = className.rfind( "::" );
            std::size_t penultimateColons = className.rfind( "::", lastColons-1 );
            if( penultimateColons == std::string::npos )
                penultimateColons = 1;
            className = className.substr( penultimateColons, lastColons-penultimateColons );
        }
        return className;
    }

    ///////////////////////////////////////////////////////////////////////////

    AutoReg::AutoReg(   TestFunction function,
                        const char* name,
                        const char* description,
                        const SourceLineInfo& lineInfo ) {
        registerTestCase( new FreeFunctionTestCase( function ), "global", name, description, lineInfo );
    }

    AutoReg::~AutoReg() {}

    void AutoReg::registerTestCase( ITestCase* testCase,
                                    const char* classOrQualifiedMethodName,
                                    const char* name,
                                    const char* description,
                                    const SourceLineInfo& lineInfo ) {

        getMutableRegistryHub().registerTest( TestCaseInfo( testCase, extractClassName( classOrQualifiedMethodName ), name, description, lineInfo ) );
    }

} // end namespace Catch

// #included from: catch_reporter_registry.hpp
#define TWOBLUECUBES_CATCH_REPORTER_REGISTRY_HPP_INCLUDED

#include <map>

namespace Catch {

    class ReporterRegistry : public IReporterRegistry {

    public:

        virtual ~ReporterRegistry() {
            deleteAllValues( m_factories );
        }

        virtual IReporter* create( const std::string& name, const ReporterConfig& config ) const {
            FactoryMap::const_iterator it =  m_factories.find( name );
            if( it == m_factories.end() )
                return NULL;
            return it->second->create( config );
        }

        void registerReporter( const std::string& name, IReporterFactory* factory ) {
            m_factories.insert( std::make_pair( name, factory ) );
        }

        const FactoryMap& getFactories() const {
            return m_factories;
        }

    private:
        FactoryMap m_factories;
    };
}

// #included from: catch_exception_translator_registry.hpp
#define TWOBLUECUBES_CATCH_EXCEPTION_TRANSLATOR_REGISTRY_HPP_INCLUDED

#ifdef __OBJC__
#import "Foundation/Foundation.h"
#endif

namespace Catch {

    class ExceptionTranslatorRegistry : public IExceptionTranslatorRegistry {
    public:
        ~ExceptionTranslatorRegistry() {
            deleteAll( m_translators );
        }

        virtual void registerTranslator( const IExceptionTranslator* translator ) {
            m_translators.push_back( translator );
        }

        virtual std::string translateActiveException() const {
            try {
#ifdef __OBJC__
                // In Objective-C try objective-c exceptions first
                @try {
                    throw;
                }
                @catch (NSException *exception) {
                    return toString( [exception description] );
                }
#else
                throw;
#endif
            }
            catch( std::exception& ex ) {
                return ex.what();
            }
            catch( std::string& msg ) {
                return msg;
            }
            catch( const char* msg ) {
                return msg;
            }
            catch(...) {
                return tryTranslators( m_translators.begin() );
            }
        }

        std::string tryTranslators( std::vector<const IExceptionTranslator*>::const_iterator it ) const {
            if( it == m_translators.end() )
                return "Unknown exception";

            try {
                return (*it)->translate();
            }
            catch(...) {
                return tryTranslators( it+1 );
            }
        }

    private:
        std::vector<const IExceptionTranslator*> m_translators;
    };
}

namespace Catch {

    namespace {

        class RegistryHub : public IRegistryHub, public IMutableRegistryHub {

            RegistryHub( const RegistryHub& );
            void operator=( const RegistryHub& );

        public: // IRegistryHub
            RegistryHub() {
            }
            virtual const IReporterRegistry& getReporterRegistry() const {
                return m_reporterRegistry;
            }
            virtual const ITestCaseRegistry& getTestCaseRegistry() const {
                return m_testCaseRegistry;
            }
            virtual IExceptionTranslatorRegistry& getExceptionTranslatorRegistry() {
                return m_exceptionTranslatorRegistry;
            }

        public: // IMutableRegistryHub
            virtual void registerReporter( const std::string& name, IReporterFactory* factory ) {
                m_reporterRegistry.registerReporter( name, factory );
            }
            virtual void registerTest( const TestCaseInfo& testInfo ) {
                m_testCaseRegistry.registerTest( testInfo );
            }
            virtual void registerTranslator( const IExceptionTranslator* translator ) {
                m_exceptionTranslatorRegistry.registerTranslator( translator );
            }

        private:
            TestRegistry m_testCaseRegistry;
            ReporterRegistry m_reporterRegistry;
            ExceptionTranslatorRegistry m_exceptionTranslatorRegistry;
        };

        // Single, global, instance
        inline RegistryHub*& getTheRegistryHub() {
            static RegistryHub* theRegistryHub = NULL;
            if( !theRegistryHub )
                theRegistryHub = new RegistryHub();
            return theRegistryHub;
        }
    }

    IRegistryHub& getRegistryHub() {
        return *getTheRegistryHub();
    }
    IMutableRegistryHub& getMutableRegistryHub() {
        return *getTheRegistryHub();
    }
    void cleanUp() {
        delete getTheRegistryHub();
        getTheRegistryHub() = NULL;
        cleanUpContext();
    }
    std::string translateActiveException() {
        return getRegistryHub().getExceptionTranslatorRegistry().translateActiveException();
    }

} // end namespace Catch

// #included from: catch_notimplemented_exception.hpp
#define TWOBLUECUBES_CATCH_NOTIMPLEMENTED_EXCEPTION_HPP_INCLUDED

#include <ostream>

namespace Catch {

    NotImplementedException::NotImplementedException( const SourceLineInfo& lineInfo )
    :   m_lineInfo( lineInfo ) {
        std::ostringstream oss;
        oss << lineInfo << "function ";
        oss << "not implemented";
        m_what = oss.str();
    }

    const char* NotImplementedException::what() const throw() {
        return m_what.c_str();
    }

} // end namespace Catch

// #included from: catch_context_impl.hpp
#define TWOBLUECUBES_CATCH_CONTEXT_IMPL_HPP_INCLUDED

namespace Catch {

    class Context : public IMutableContext {

        Context() : m_config( NULL ) {}
        Context( const Context& );
        void operator=( const Context& );

    public: // IContext
        virtual IResultCapture& getResultCapture() {
            return *m_resultCapture;
        }
        virtual IRunner& getRunner() {
            return *m_runner;
        }
        virtual size_t getGeneratorIndex( const std::string& fileInfo, size_t totalSize ) {
            return getGeneratorsForCurrentTest()
            .getGeneratorInfo( fileInfo, totalSize )
            .getCurrentIndex();
        }
        virtual bool advanceGeneratorsForCurrentTest() {
            IGeneratorsForTest* generators = findGeneratorsForCurrentTest();
            return generators && generators->moveNext();
        }

        virtual const IConfig* getConfig() const {
            return m_config;
        }

    public: // IMutableContext
        virtual void setResultCapture( IResultCapture* resultCapture ) {
            m_resultCapture = resultCapture;
        }
        virtual void setRunner( IRunner* runner ) {
            m_runner = runner;
        }
        virtual void setConfig( const IConfig* config ) {
            m_config = config;
        }

        friend IMutableContext& getCurrentMutableContext();

    private:
        IGeneratorsForTest* findGeneratorsForCurrentTest() {
            std::string testName = getResultCapture().getCurrentTestName();

            std::map<std::string, IGeneratorsForTest*>::const_iterator it =
            m_generatorsByTestName.find( testName );
            return it != m_generatorsByTestName.end()
            ? it->second
            : NULL;
        }

        IGeneratorsForTest& getGeneratorsForCurrentTest() {
            IGeneratorsForTest* generators = findGeneratorsForCurrentTest();
            if( !generators ) {
                std::string testName = getResultCapture().getCurrentTestName();
                generators = createGeneratorsForTest();
                m_generatorsByTestName.insert( std::make_pair( testName, generators ) );
            }
            return *generators;
        }

    private:
        IRunner* m_runner;
        IResultCapture* m_resultCapture;
        const IConfig* m_config;
        std::map<std::string, IGeneratorsForTest*> m_generatorsByTestName;
    };

    namespace {
        Context* currentContext = NULL;
    }
    IMutableContext& getCurrentMutableContext() {
        if( !currentContext )
            currentContext = new Context();
        return *currentContext;
    }
    IContext& getCurrentContext() {
        return getCurrentMutableContext();
    }

    Stream createStream( const std::string& streamName ) {
        if( streamName == "stdout" ) return Stream( std::cout.rdbuf(), false );
        if( streamName == "stderr" ) return Stream( std::cerr.rdbuf(), false );
        if( streamName == "debug" ) return Stream( new StreamBufImpl<OutputDebugWriter>, true );

        throw std::domain_error( "Unknown stream: " + streamName );
    }

    void cleanUpContext() {
        delete currentContext;
        currentContext = NULL;
    }
}

// #included from: catch_console_colour_impl.hpp
#define TWOBLUECUBES_CATCH_CONSOLE_COLOUR_IMPL_HPP_INCLUDED

// #included from: catch_console_colour.hpp
#define TWOBLUECUBES_CATCH_CONSOLE_COLOUR_HPP_INCLUDED

namespace Catch {

    struct ConsoleColourImpl;

    class TextColour : NonCopyable {
    public:

        enum Colours {
            None,

            FileName,
            ResultError,
            ResultSuccess,

            Error,
            Success,

            OriginalExpression,
            ReconstructedExpression
        };

        TextColour( Colours colour = None );
        void set( Colours colour );
        ~TextColour();

    private:
        ConsoleColourImpl* m_impl;
    };

} // end namespace Catch

#if defined( CATCH_CONFIG_USE_ANSI_COLOUR_CODES )

#include <unistd.h>

namespace Catch {

    // use POSIX/ ANSI console terminal codes
    // Implementation contributed by Adam Strzelecki (http://github.com/nanoant)
    // https://github.com/philsquared/Catch/pull/131

    TextColour::TextColour( Colours colour ) {
        if( colour )
            set( colour );
    }

    TextColour::~TextColour() {
        set( TextColour::None );
    }

    namespace { const char colourEscape = '\033'; }

    void TextColour::set( Colours colour ) {
        if( isatty( fileno(stdout) ) ) {
            switch( colour ) {
                case TextColour::FileName:
                    std::cout << colourEscape << "[0m";    // white/ normal
                    break;
                case TextColour::ResultError:
                    std::cout << colourEscape << "[1;31m"; // bold red
                    break;
                case TextColour::ResultSuccess:
                    std::cout << colourEscape << "[1;32m"; // bold green
                    break;
                case TextColour::Error:
                    std::cout << colourEscape << "[0;31m"; // red
                    break;
                case TextColour::Success:
                    std::cout << colourEscape << "[0;32m"; // green
                    break;
                case TextColour::OriginalExpression:
                    std::cout << colourEscape << "[0;36m"; // cyan
                    break;
                case TextColour::ReconstructedExpression:
                    std::cout << colourEscape << "[0;33m"; // yellow
                    break;
                case TextColour::None:
                    std::cout << colourEscape << "[0m"; // reset
            }
        }
    }

} // namespace Catch

#elif defined ( CATCH_PLATFORM_WINDOWS )

#include <windows.h>

namespace Catch {

    namespace {

        WORD mapConsoleColour( TextColour::Colours colour ) {
            switch( colour ) {
                case TextColour::FileName:
                    return FOREGROUND_INTENSITY;                    // greyed out
                case TextColour::ResultError:
                    return FOREGROUND_RED | FOREGROUND_INTENSITY;   // bright red
                case TextColour::ResultSuccess:
                    return FOREGROUND_GREEN | FOREGROUND_INTENSITY; // bright green
                case TextColour::Error:
                    return FOREGROUND_RED;                          // dark red
                case TextColour::Success:
                    return FOREGROUND_GREEN;                        // dark green
                case TextColour::OriginalExpression:
                    return FOREGROUND_BLUE | FOREGROUND_GREEN;      // turquoise
                case TextColour::ReconstructedExpression:
                    return FOREGROUND_RED | FOREGROUND_GREEN;       // greeny-yellow
                default: return 0;
            }
        }
    }

    struct ConsoleColourImpl {

        ConsoleColourImpl()
        :   hStdout( GetStdHandle(STD_OUTPUT_HANDLE) ),
            wOldColorAttrs( 0 )
        {
            GetConsoleScreenBufferInfo( hStdout, &csbiInfo );
            wOldColorAttrs = csbiInfo.wAttributes;
        }

        ~ConsoleColourImpl() {
            SetConsoleTextAttribute( hStdout, wOldColorAttrs );
        }

        void set( TextColour::Colours colour ) {
            WORD consoleColour = mapConsoleColour( colour );
            if( consoleColour > 0 )
                SetConsoleTextAttribute( hStdout, consoleColour );
        }

        HANDLE hStdout;
        CONSOLE_SCREEN_BUFFER_INFO csbiInfo;
        WORD wOldColorAttrs;
    };

    TextColour::TextColour( Colours colour )
    : m_impl( new ConsoleColourImpl() )
    {
        if( colour )
            m_impl->set( colour );
    }

    TextColour::~TextColour() {
        delete m_impl;
    }

    void TextColour::set( Colours colour ) {
        m_impl->set( colour );
    }

} // end namespace Catch

#else

namespace Catch {

    TextColour::TextColour( Colours ){}
    TextColour::~TextColour(){}
    void TextColour::set( Colours ){}

} // end namespace Catch

#endif

// #included from: catch_generators_impl.hpp
#define TWOBLUECUBES_CATCH_GENERATORS_IMPL_HPP_INCLUDED

#include <vector>
#include <string>
#include <map>

namespace Catch {

    struct GeneratorInfo : IGeneratorInfo {

        GeneratorInfo( std::size_t size )
        :   m_size( size ),
            m_currentIndex( 0 )
        {}

        bool moveNext() {
            if( ++m_currentIndex == m_size ) {
                m_currentIndex = 0;
                return false;
            }
            return true;
        }

        std::size_t getCurrentIndex() const {
            return m_currentIndex;
        }

        std::size_t m_size;
        std::size_t m_currentIndex;
    };

    ///////////////////////////////////////////////////////////////////////////

    class GeneratorsForTest : public IGeneratorsForTest {

    public:
        ~GeneratorsForTest() {
            deleteAll( m_generatorsInOrder );
        }

        IGeneratorInfo& getGeneratorInfo( const std::string& fileInfo, std::size_t size ) {
            std::map<std::string, IGeneratorInfo*>::const_iterator it = m_generatorsByName.find( fileInfo );
            if( it == m_generatorsByName.end() ) {
                IGeneratorInfo* info = new GeneratorInfo( size );
                m_generatorsByName.insert( std::make_pair( fileInfo, info ) );
                m_generatorsInOrder.push_back( info );
                return *info;
            }
            return *it->second;
        }

        bool moveNext() {
            std::vector<IGeneratorInfo*>::const_iterator it = m_generatorsInOrder.begin();
            std::vector<IGeneratorInfo*>::const_iterator itEnd = m_generatorsInOrder.end();
            for(; it != itEnd; ++it ) {
                if( (*it)->moveNext() )
                    return true;
            }
            return false;
        }

    private:
        std::map<std::string, IGeneratorInfo*> m_generatorsByName;
        std::vector<IGeneratorInfo*> m_generatorsInOrder;
    };

    IGeneratorsForTest* createGeneratorsForTest()
    {
        return new GeneratorsForTest();
    }

} // end namespace Catch

// #included from: catch_assertionresult.hpp
#define TWOBLUECUBES_CATCH_ASSERTIONRESULT_HPP_INCLUDED

namespace Catch {

    AssertionInfo::AssertionInfo(   const std::string& _macroName,
                                    const SourceLineInfo& _lineInfo,
                                    const std::string& _capturedExpression,
                                    ResultDisposition::Flags _resultDisposition )
    :   macroName( _macroName ),
        lineInfo( _lineInfo ),
        capturedExpression( _capturedExpression ),
        resultDisposition( _resultDisposition )
    {
        if( shouldNegate( resultDisposition ) )
            capturedExpression = "!" + _capturedExpression;
    }
<<<<<<< HEAD

    AssertionResult::AssertionResult() {}

    AssertionResult::AssertionResult( const AssertionInfo& info, const AssertionResultData& data )
    :   m_info( info ),
        m_resultData( data )
    {}

    AssertionResult::~AssertionResult() {}

    // Result was a success
    bool AssertionResult::succeeded() const {
        return Catch::isOk( m_resultData.resultType );
    }

    // Result was a success, or failure is suppressed
    bool AssertionResult::isOk() const {
        return Catch::isOk( m_resultData.resultType ) || shouldSuppressFailure( m_info.resultDisposition );
    }

    ResultWas::OfType AssertionResult::getResultType() const {
        return m_resultData.resultType;
    }

    bool AssertionResult::hasExpression() const {
        return !m_info.capturedExpression.empty();
    }

    bool AssertionResult::hasMessage() const {
        return !m_resultData.message.empty();
    }

    std::string AssertionResult::getExpression() const {
        return m_info.capturedExpression;
    }

    bool AssertionResult::hasExpandedExpression() const {
        return hasExpression() && getExpandedExpression() != getExpression();
    }

    std::string AssertionResult::getExpandedExpression() const {
        return m_resultData.reconstructedExpression;
    }

    std::string AssertionResult::getMessage() const {
        return m_resultData.message;
    }
=======

    AssertionResult::AssertionResult() {}

    AssertionResult::AssertionResult( const AssertionInfo& info, const AssertionResultData& data )
    :   m_info( info ),
        m_resultData( data )
    {}

    AssertionResult::~AssertionResult() {}

    // Result was a success
    bool AssertionResult::succeeded() const {
        return Catch::isOk( m_resultData.resultType );
    }

    // Result was a success, or failure is suppressed
    bool AssertionResult::isOk() const {
        return Catch::isOk( m_resultData.resultType ) || shouldSuppressFailure( m_info.resultDisposition );
    }

    ResultWas::OfType AssertionResult::getResultType() const {
        return m_resultData.resultType;
    }

    bool AssertionResult::hasExpression() const {
        return !m_info.capturedExpression.empty();
    }

    bool AssertionResult::hasMessage() const {
        return !m_resultData.message.empty();
    }

    std::string AssertionResult::getExpression() const {
        return m_info.capturedExpression;
    }

    bool AssertionResult::hasExpandedExpression() const {
        return hasExpression() && getExpandedExpression() != getExpression();
    }

    std::string AssertionResult::getExpandedExpression() const {
        return m_resultData.reconstructedExpression;
    }

    std::string AssertionResult::getMessage() const {
        return m_resultData.message;
    }
>>>>>>> 88a3f232
    SourceLineInfo AssertionResult::getSourceInfo() const {
        return m_info.lineInfo;
    }

    std::string AssertionResult::getTestMacroName() const {
        return m_info.macroName;
    }

} // end namespace Catch

// #included from: catch_expressionresult_builder.hpp
#define TWOBLUECUBES_CATCH_EXPRESSIONRESULT_BUILDER_HPP_INCLUDED

#include <assert.h>

namespace Catch {

    ExpressionResultBuilder::ExpressionResultBuilder( ResultWas::OfType resultType ) {
        m_data.resultType = resultType;
    }
    ExpressionResultBuilder::ExpressionResultBuilder( const ExpressionResultBuilder& other )
    :   m_data( other.m_data ),
        m_exprComponents( other.m_exprComponents )
    {
        m_stream << other.m_stream.str();
    }
    ExpressionResultBuilder& ExpressionResultBuilder::operator=(const ExpressionResultBuilder& other ) {
        m_data = other.m_data;
        m_exprComponents = other.m_exprComponents;
        m_stream.str("");
        m_stream << other.m_stream.str();
        return *this;
    }
    ExpressionResultBuilder& ExpressionResultBuilder::setResultType( ResultWas::OfType result ) {
        m_data.resultType = result;
        return *this;
    }
    ExpressionResultBuilder& ExpressionResultBuilder::setResultType( bool result ) {
        m_data.resultType = result ? ResultWas::Ok : ResultWas::ExpressionFailed;
        return *this;
    }
    ExpressionResultBuilder& ExpressionResultBuilder::endExpression( ResultDisposition::Flags resultDisposition ) {
        m_exprComponents.shouldNegate = shouldNegate( resultDisposition );
        return *this;
    }
    ExpressionResultBuilder& ExpressionResultBuilder::setLhs( const std::string& lhs ) {
        m_exprComponents.lhs = lhs;
        return *this;
    }
    ExpressionResultBuilder& ExpressionResultBuilder::setRhs( const std::string& rhs ) {
        m_exprComponents.rhs = rhs;
        return *this;
    }
    ExpressionResultBuilder& ExpressionResultBuilder::setOp( const std::string& op ) {
        m_exprComponents.op = op;
        return *this;
    }
    AssertionResult ExpressionResultBuilder::buildResult( const AssertionInfo& info ) const
    {
        assert( m_data.resultType != ResultWas::Unknown );

        AssertionResultData data = m_data;

        // Flip bool results if shouldNegate is set
        if( m_exprComponents.shouldNegate && data.resultType == ResultWas::Ok )
            data.resultType = ResultWas::ExpressionFailed;
        else if( m_exprComponents.shouldNegate && data.resultType == ResultWas::ExpressionFailed )
            data.resultType = ResultWas::Ok;

        data.message = m_stream.str();
        data.reconstructedExpression = reconstructExpression( info );
        if( m_exprComponents.shouldNegate ) {
            if( m_exprComponents.op == "" )
                data.reconstructedExpression = "!" + data.reconstructedExpression;
            else
                data.reconstructedExpression = "!(" + data.reconstructedExpression + ")";
        }
        return AssertionResult( info, data );
    }
    std::string ExpressionResultBuilder::reconstructExpression( const AssertionInfo& info ) const {
        if( m_exprComponents.op == "" )
            return m_exprComponents.lhs.empty() ? info.capturedExpression : m_exprComponents.op + m_exprComponents.lhs;
        else if( m_exprComponents.op == "matches" )
            return m_exprComponents.lhs + " " + m_exprComponents.rhs;
        else if( m_exprComponents.op != "!" ) {
            if( m_exprComponents.lhs.size() + m_exprComponents.rhs.size() < 30 )
                return m_exprComponents.lhs + " " + m_exprComponents.op + " " + m_exprComponents.rhs;
            else if( m_exprComponents.lhs.size() < 70 && m_exprComponents.rhs.size() < 70 )
                return "\n\t" + m_exprComponents.lhs + "\n\t" + m_exprComponents.op + "\n\t" + m_exprComponents.rhs;
            else
                return "\n" + m_exprComponents.lhs + "\n" + m_exprComponents.op + "\n" + m_exprComponents.rhs + "\n\n";
        }
        else
            return "{can't expand - use " + info.macroName + "_FALSE( " + info.capturedExpression.substr(1) + " ) instead of " + info.macroName + "( " + info.capturedExpression + " ) for better diagnostics}";
    }

} // end namespace Catch

// #included from: catch_test_case_info.hpp
#define TWOBLUECUBES_CATCH_TEST_CASE_INFO_HPP_INCLUDED

namespace Catch {

    TestCaseInfo::TestCaseInfo( ITestCase* testCase,
                                const std::string& className,
                                const std::string& name,
                                const std::string& description,
                                const SourceLineInfo& lineInfo )
    :   m_test( testCase ),
        m_className( className ),
        m_name( name ),
        m_description( description ),
        m_lineInfo( lineInfo ),
        m_isHidden( startsWith( name, "./" ) )
    {
        TagExtracter( m_tags ).parse( m_description );
        if( hasTag( "hide" ) )
            m_isHidden = true;
    }

    TestCaseInfo::TestCaseInfo()
    :   m_test( NULL ),
        m_className(),
        m_name(),
        m_description(),
        m_isHidden( false )
    {}

    TestCaseInfo::TestCaseInfo( const TestCaseInfo& other, const std::string& name )
    :   m_test( other.m_test ),
        m_className( other.m_className ),
        m_name( name ),
        m_description( other.m_description ),
        m_tags( other.m_tags ),
        m_lineInfo( other.m_lineInfo ),
        m_isHidden( other.m_isHidden )
    {}

    TestCaseInfo::TestCaseInfo( const TestCaseInfo& other )
    :   m_test( other.m_test ),
        m_className( other.m_className ),
        m_name( other.m_name ),
        m_description( other.m_description ),
        m_tags( other.m_tags ),
        m_lineInfo( other.m_lineInfo ),
        m_isHidden( other.m_isHidden )
    {}

    void TestCaseInfo::invoke() const {
        m_test->invoke();
    }

    const std::string& TestCaseInfo::getClassName() const {
        return m_className;
    }
    const std::string& TestCaseInfo::getName() const {
        return m_name;
    }
    const std::string& TestCaseInfo::getDescription() const {
        return m_description;
    }
    const SourceLineInfo& TestCaseInfo::getLineInfo() const {
        return m_lineInfo;
    }

    bool TestCaseInfo::isHidden() const {
        return m_isHidden;
    }

    bool TestCaseInfo::hasTag( const std::string& tag ) const {
        return m_tags.find( tag ) != m_tags.end();
    }
    bool TestCaseInfo::matchesTags( const std::string& tagPattern ) const {
        TagExpression exp;
        TagExpressionParser( exp ).parse( tagPattern );
        return exp.matches( m_tags );
    }
    const std::set<std::string>& TestCaseInfo::getTags() const {
        return m_tags;
    }

    void TestCaseInfo::swap( TestCaseInfo& other ) {
        m_test.swap( other.m_test );
        m_className.swap( other.m_className );
        m_name.swap( other.m_name );
        m_description.swap( other.m_description );
        std::swap( m_lineInfo, other.m_lineInfo );
    }

    bool TestCaseInfo::operator == ( const TestCaseInfo& other ) const {
        return  m_test.get() == other.m_test.get() &&
                m_name == other.m_name &&
                m_className == other.m_className;
    }

    bool TestCaseInfo::operator < ( const TestCaseInfo& other ) const {
        return m_name < other.m_name;
    }
    TestCaseInfo& TestCaseInfo::operator = ( const TestCaseInfo& other ) {
        TestCaseInfo temp( other );
        swap( temp );
        return *this;
    }

} // end namespace Catch

// #included from: catch_version.hpp
#define TWOBLUECUBES_CATCH_VERSION_HPP_INCLUDED

namespace Catch {

    // These numbers are maintained by a script
    Version libraryVersion = { 0, 9, 2, "integration" };
}

// #included from: ../reporters/catch_reporter_basic.hpp
#define TWOBLUECUBES_CATCH_REPORTER_BASIC_HPP_INCLUDED

// #included from: ../internal/catch_reporter_registrars.hpp
#define TWOBLUECUBES_CATCH_REPORTER_REGISTRARS_HPP_INCLUDED

namespace Catch {

    template<typename T>
    class ReporterRegistrar {

        class ReporterFactory : public IReporterFactory {

            virtual IReporter* create( const ReporterConfig& config ) const {
                return new T( config );
            }

            virtual std::string getDescription() const {
                return T::getDescription();
            }
        };

    public:

        ReporterRegistrar( const std::string& name ) {
            getMutableRegistryHub().registerReporter( name, new ReporterFactory() );
        }
    };
}

#define INTERNAL_CATCH_REGISTER_REPORTER( name, reporterType ) \
    Catch::ReporterRegistrar<reporterType> catch_internal_RegistrarFor##reporterType( name );

namespace Catch {

    class BasicReporter : public SharedImpl<IReporter> {

        struct SpanInfo {

            SpanInfo()
            :   emitted( false )
            {}

            SpanInfo( const std::string& spanName )
            :   name( spanName ),
                emitted( false )
            {}

            SpanInfo( const SpanInfo& other )
            :   name( other.name ),
                emitted( other.emitted )
            {}

            std::string name;
            bool emitted;
        };

    public:
        BasicReporter( const ReporterConfig& config )
        :   m_config( config ),
            m_firstSectionInTestCase( true ),
            m_aborted( false )
        {}

        virtual ~BasicReporter();

        static std::string getDescription() {
            return "Reports test results as lines of text";
        }

    private:

        void ReportCounts( const std::string& label, const Counts& counts, const std::string& allPrefix = "All " ) {
            if( counts.passed )
                m_config.stream << counts.failed << " of " << counts.total() << " " << label << "s failed";
            else
                m_config.stream << ( counts.failed > 1 ? allPrefix : "" ) << pluralise( counts.failed, label ) << " failed";
        }

        void ReportCounts( const Totals& totals, const std::string& allPrefix = "All " ) {
            if( totals.assertions.total() == 0 ) {
                m_config.stream << "No tests ran";
            }
            else if( totals.assertions.failed ) {
                TextColour colour( TextColour::ResultError );
                ReportCounts( "test case", totals.testCases, allPrefix );
                if( totals.testCases.failed > 0 ) {
                    m_config.stream << " (";
                    ReportCounts( "assertion", totals.assertions, allPrefix );
                    m_config.stream << ")";
                }
            }
            else {
                TextColour colour( TextColour::ResultSuccess );
                m_config.stream   << allPrefix << "tests passed ("
                                    << pluralise( totals.assertions.passed, "assertion" ) << " in "
                                    << pluralise( totals.testCases.passed, "test case" ) << ")";
            }
        }

    private: // IReporter

        virtual bool shouldRedirectStdout() const {
            return false;
        }

        virtual void StartTesting() {
            m_testingSpan = SpanInfo();
        }

        virtual void Aborted() {
            m_aborted = true;
        }

        virtual void EndTesting( const Totals& totals ) {
            // Output the overall test results even if "Started Testing" was not emitted
            if( m_aborted ) {
                m_config.stream << "\n[Testing aborted. ";
                ReportCounts( totals, "The first " );
            }
            else {
                m_config.stream << "\n[Testing completed. ";
                ReportCounts( totals );
            }
            m_config.stream << "]\n" << std::endl;
        }

        virtual void StartGroup( const std::string& groupName ) {
            m_groupSpan = groupName;
        }

        virtual void EndGroup( const std::string& groupName, const Totals& totals ) {
            if( m_groupSpan.emitted && !groupName.empty() ) {
                m_config.stream << "[End of group: '" << groupName << "'. ";
                ReportCounts( totals );
                m_config.stream << "]\n" << std::endl;
                m_groupSpan = SpanInfo();
            }
        }

        virtual void StartTestCase( const TestCaseInfo& testInfo ) {
            m_testSpan = testInfo.getName();
        }

        virtual void StartSection( const std::string& sectionName, const std::string& ) {
            m_sectionSpans.push_back( SpanInfo( sectionName ) );
        }

        virtual void NoAssertionsInSection( const std::string& sectionName ) {
            startSpansLazily();
            TextColour colour( TextColour::ResultError );
            m_config.stream << "\nNo assertions in section, '" << sectionName << "'\n" << std::endl;
        }
        virtual void NoAssertionsInTestCase( const std::string& testName ) {
            startSpansLazily();
            TextColour colour( TextColour::ResultError );
            m_config.stream << "\nNo assertions in test case, '" << testName << "'\n" << std::endl;
        }

        virtual void EndSection( const std::string& sectionName, const Counts& assertions ) {

            SpanInfo& sectionSpan = m_sectionSpans.back();
            if( sectionSpan.emitted && !sectionSpan.name.empty() ) {
                m_config.stream << "[End of section: '" << sectionName << "' ";

                if( assertions.failed ) {
                    TextColour colour( TextColour::ResultError );
                    ReportCounts( "assertion", assertions);
                }
                else {
                    TextColour colour( TextColour::ResultSuccess );
                    m_config.stream   << ( assertions.passed > 1 ? "All " : "" )
                                        << pluralise( assertions.passed, "assertion" ) << " passed" ;
                }
                m_config.stream << "]\n" << std::endl;
            }
            m_sectionSpans.pop_back();
        }

        virtual void Result( const AssertionResult& assertionResult ) {
            if( !m_config.includeSuccessfulResults && assertionResult.getResultType() == ResultWas::Ok )
                return;

            startSpansLazily();

            if( !assertionResult.getSourceInfo().empty() ) {
                TextColour colour( TextColour::FileName );
                m_config.stream << assertionResult.getSourceInfo();
            }

            if( assertionResult.hasExpression() ) {
                TextColour colour( TextColour::OriginalExpression );
                m_config.stream << assertionResult.getExpression();
                if( assertionResult.succeeded() ) {
                    TextColour successColour( TextColour::Success );
                    m_config.stream << " succeeded";
                }
                else {
                    TextColour errorColour( TextColour::Error );
                    m_config.stream << " failed";
                    if( assertionResult.isOk() ) {
                        TextColour okAnywayColour( TextColour::Success );
                        m_config.stream << " - but was ok";
                    }
                }
            }
            switch( assertionResult.getResultType() ) {
                case ResultWas::ThrewException:
                    {
                        TextColour colour( TextColour::Error );
                        if( assertionResult.hasExpression() )
                            m_config.stream << " with unexpected";
                        else
                            m_config.stream << "Unexpected";
                        m_config.stream << " exception with message: '" << assertionResult.getMessage() << "'";
                    }
                    break;
                case ResultWas::DidntThrowException:
                    {
                        TextColour colour( TextColour::Error );
                        if( assertionResult.hasExpression() )
                            m_config.stream << " because no exception was thrown where one was expected";
                        else
                            m_config.stream << "No exception thrown where one was expected";
                    }
                    break;
                case ResultWas::Info:
                    {
                        TextColour colour( TextColour::ReconstructedExpression );
                        streamVariableLengthText( "info", assertionResult.getMessage() );
                    }
                    break;
                case ResultWas::Warning:
                    {
                        TextColour colour( TextColour::ReconstructedExpression );
                        streamVariableLengthText( "warning", assertionResult.getMessage() );
                    }
                    break;
                case ResultWas::ExplicitFailure:
                    {
                        TextColour colour( TextColour::Error );
                        m_config.stream << "failed with message: '" << assertionResult.getMessage() << "'";
                    }
                    break;
                case ResultWas::Unknown: // These cases are here to prevent compiler warnings
                case ResultWas::Ok:
                case ResultWas::FailureBit:
                case ResultWas::ExpressionFailed:
                case ResultWas::Exception:
                    if( !assertionResult.hasExpression() ) {
                        if( assertionResult.succeeded() ) {
                            TextColour colour( TextColour::Success );
                            m_config.stream << " succeeded";
                        }
                        else {
                            TextColour colour( TextColour::Error );
                            m_config.stream << " failed";
                            if( assertionResult.isOk() ) {
                                TextColour okAnywayColour( TextColour::Success );
                                m_config.stream << " - but was ok";
                            }
                        }
                    }
                    break;
            }

            if( assertionResult.hasExpandedExpression() ) {
                m_config.stream << " for: ";
                if( assertionResult.getExpandedExpression().size() > 40 ) {
                    m_config.stream << "\n";
                    if( assertionResult.getExpandedExpression().size() < 70 )
                        m_config.stream << "\t";
                }
                TextColour colour( TextColour::ReconstructedExpression );
                m_config.stream << assertionResult.getExpandedExpression();
            }
            m_config.stream << std::endl;
        }

        virtual void EndTestCase(   const TestCaseInfo& testInfo,
                                    const Totals& totals,
                                    const std::string& stdOut,
                                    const std::string& stdErr ) {
            if( !stdOut.empty() ) {
                startSpansLazily();
                streamVariableLengthText( "stdout", stdOut );
            }

            if( !stdErr.empty() ) {
                startSpansLazily();
                streamVariableLengthText( "stderr", stdErr );
            }

            if( m_testSpan.emitted ) {
                m_config.stream << "[Finished: '" << testInfo.getName() << "' ";
                ReportCounts( totals );
                m_config.stream << "]" << std::endl;
            }
        }

    private: // helpers

        void startSpansLazily() {
            if( !m_testingSpan.emitted ) {
                if( m_config.name.empty() )
                    m_config.stream << "[Started testing]" << std::endl;
                else
                    m_config.stream << "[Started testing: " << m_config.name << "]" << std::endl;
                m_testingSpan.emitted = true;
            }

            if( !m_groupSpan.emitted && !m_groupSpan.name.empty() ) {
                m_config.stream << "[Started group: '" << m_groupSpan.name << "']" << std::endl;
                m_groupSpan.emitted = true;
            }

            if( !m_testSpan.emitted ) {
                m_config.stream << std::endl << "[Running: " << m_testSpan.name << "]" << std::endl;
                m_testSpan.emitted = true;
            }

            if( !m_sectionSpans.empty() ) {
                SpanInfo& sectionSpan = m_sectionSpans.back();
                if( !sectionSpan.emitted && !sectionSpan.name.empty() ) {
                    if( m_firstSectionInTestCase ) {
                        m_config.stream << "\n";
                        m_firstSectionInTestCase = false;
                    }
                    std::vector<SpanInfo>::iterator it = m_sectionSpans.begin();
                    std::vector<SpanInfo>::iterator itEnd = m_sectionSpans.end();
                    for(; it != itEnd; ++it ) {
                        SpanInfo& prevSpan = *it;
                        if( !prevSpan.emitted && !prevSpan.name.empty() ) {
                            m_config.stream << "[Started section: '" << prevSpan.name << "']" << std::endl;
                            prevSpan.emitted = true;
                        }
                    }
                }
            }
        }

        void streamVariableLengthText( const std::string& prefix, const std::string& text ) {
            std::string trimmed = trim( text );
            if( trimmed.find_first_of( "\r\n" ) == std::string::npos ) {
                m_config.stream << "[" << prefix << ": " << trimmed << "]";
            }
            else {
                m_config.stream << "\n[" << prefix << "] >>>>>>>>>>>>>>>>>>>>>>>>>>>>>>>\n" << trimmed
                << "\n[end of " << prefix << "] <<<<<<<<<<<<<<<<<<<<<<<<\n";
            }
        }

    private:
        ReporterConfig m_config;
        bool m_firstSectionInTestCase;

        SpanInfo m_testingSpan;
        SpanInfo m_groupSpan;
        SpanInfo m_testSpan;
        std::vector<SpanInfo> m_sectionSpans;
        bool m_aborted;
    };

} // end namespace Catch

// #included from: ../reporters/catch_reporter_xml.hpp
#define TWOBLUECUBES_CATCH_REPORTER_XML_HPP_INCLUDED

// #included from: ../internal/catch_xmlwriter.hpp
#define TWOBLUECUBES_CATCH_XMLWRITER_HPP_INCLUDED

#include <sstream>
#include <iostream>
#include <string>
#include <vector>

namespace Catch {

    class XmlWriter {
    public:

        class ScopedElement {
        public:
            ScopedElement( XmlWriter* writer )
            :   m_writer( writer )
            {}

            ScopedElement( const ScopedElement& other )
            :   m_writer( other.m_writer ){
                other.m_writer = NULL;
            }

            ~ScopedElement() {
                if( m_writer )
                    m_writer->endElement();
            }

            ScopedElement& writeText( const std::string& text ) {
                m_writer->writeText( text );
                return *this;
            }

            template<typename T>
            ScopedElement& writeAttribute( const std::string& name, const T& attribute ) {
                m_writer->writeAttribute( name, attribute );
                return *this;
            }

        private:
            mutable XmlWriter* m_writer;
        };

        XmlWriter()
        :   m_tagIsOpen( false ),
            m_needsNewline( false ),
            m_os( &std::cout )
        {}

        XmlWriter( std::ostream& os )
        :   m_tagIsOpen( false ),
            m_needsNewline( false ),
            m_os( &os )
        {}

        ~XmlWriter() {
            while( !m_tags.empty() )
                endElement();
        }

        XmlWriter& operator = ( const XmlWriter& other ) {
            XmlWriter temp( other );
            swap( temp );
            return *this;
        }

        void swap( XmlWriter& other ) {
            std::swap( m_tagIsOpen, other.m_tagIsOpen );
            std::swap( m_needsNewline, other.m_needsNewline );
            std::swap( m_tags, other.m_tags );
            std::swap( m_indent, other.m_indent );
            std::swap( m_os, other.m_os );
        }

        XmlWriter& startElement( const std::string& name ) {
            ensureTagClosed();
            newlineIfNecessary();
            stream() << m_indent << "<" << name;
            m_tags.push_back( name );
            m_indent += "  ";
            m_tagIsOpen = true;
            return *this;
        }

        ScopedElement scopedElement( const std::string& name ) {
            ScopedElement scoped( this );
            startElement( name );
            return scoped;
        }

        XmlWriter& endElement() {
            newlineIfNecessary();
            m_indent = m_indent.substr( 0, m_indent.size()-2 );
            if( m_tagIsOpen ) {
                stream() << "/>\n";
                m_tagIsOpen = false;
            }
            else {
                stream() << m_indent << "</" << m_tags.back() << ">\n";
            }
            m_tags.pop_back();
            return *this;
        }

        XmlWriter& writeAttribute( const std::string& name, const std::string& attribute ) {
            if( !name.empty() && !attribute.empty() ) {
                stream() << " " << name << "=\"";
                writeEncodedText( attribute );
                stream() << "\"";
            }
            return *this;
        }

        XmlWriter& writeAttribute( const std::string& name, bool attribute ) {
            stream() << " " << name << "=\"" << ( attribute ? "true" : "false" ) << "\"";
            return *this;
        }

        template<typename T>
        XmlWriter& writeAttribute( const std::string& name, const T& attribute ) {
            if( !name.empty() )
                stream() << " " << name << "=\"" << attribute << "\"";
            return *this;
        }

        XmlWriter& writeText( const std::string& text ) {
            if( !text.empty() ){
                bool tagWasOpen = m_tagIsOpen;
                ensureTagClosed();
                if( tagWasOpen )
                    stream() << m_indent;
                writeEncodedText( text );
                m_needsNewline = true;
            }
            return *this;
        }

        XmlWriter& writeComment( const std::string& text ) {
            ensureTagClosed();
            stream() << m_indent << "<!--" << text << "-->";
            m_needsNewline = true;
            return *this;
        }

        XmlWriter& writeBlankLine() {
            ensureTagClosed();
            stream() << "\n";
            return *this;
        }

    private:

        std::ostream& stream() {
            return *m_os;
        }

        void ensureTagClosed() {
            if( m_tagIsOpen ) {
                stream() << ">\n";
                m_tagIsOpen = false;
            }
        }

        void newlineIfNecessary() {
            if( m_needsNewline ) {
                stream() << "\n";
                m_needsNewline = false;
            }
        }

        void writeEncodedText( const std::string& text ) {
            static const char* charsToEncode = "<&\"";
            std::string mtext = text;
            std::string::size_type pos = mtext.find_first_of( charsToEncode );
            while( pos != std::string::npos ) {
                stream() << mtext.substr( 0, pos );

                switch( mtext[pos] ) {
                    case '<':
                        stream() << "&lt;";
                        break;
                    case '&':
                        stream() << "&amp;";
                        break;
                    case '\"':
                        stream() << "&quot;";
                        break;
                }
                mtext = mtext.substr( pos+1 );
                pos = mtext.find_first_of( charsToEncode );
            }
            stream() << mtext;
        }

        bool m_tagIsOpen;
        bool m_needsNewline;
        std::vector<std::string> m_tags;
        std::string m_indent;
        std::ostream* m_os;
    };

}
namespace Catch {
    class XmlReporter : public SharedImpl<IReporter> {
    public:
        XmlReporter( const ReporterConfig& config ) : m_config( config ) {}

        static std::string getDescription() {
            return "Reports test results as an XML document";
        }
        virtual ~XmlReporter();

    private: // IReporter

        virtual bool shouldRedirectStdout() const {
            return true;
        }

        virtual void StartTesting() {
            m_xml = XmlWriter( m_config.stream );
            m_xml.startElement( "Catch" );
            if( !m_config.name.empty() )
                m_xml.writeAttribute( "name", m_config.name );
        }

        virtual void EndTesting( const Totals& totals ) {
            m_xml.scopedElement( "OverallResults" )
                .writeAttribute( "successes", totals.assertions.passed )
                .writeAttribute( "failures", totals.assertions.failed );
            m_xml.endElement();
        }

        virtual void StartGroup( const std::string& groupName ) {
            m_xml.startElement( "Group" )
                .writeAttribute( "name", groupName );
        }

        virtual void EndGroup( const std::string&, const Totals& totals ) {
            m_xml.scopedElement( "OverallResults" )
                .writeAttribute( "successes", totals.assertions.passed )
                .writeAttribute( "failures", totals.assertions.failed );
            m_xml.endElement();
        }

        virtual void StartSection( const std::string& sectionName, const std::string& description ) {
            m_xml.startElement( "Section" )
                .writeAttribute( "name", sectionName )
                .writeAttribute( "description", description );
        }
        virtual void NoAssertionsInSection( const std::string& ) {}
        virtual void NoAssertionsInTestCase( const std::string& ) {}

        virtual void EndSection( const std::string& /*sectionName*/, const Counts& assertions ) {
            m_xml.scopedElement( "OverallResults" )
                .writeAttribute( "successes", assertions.passed )
                .writeAttribute( "failures", assertions.failed );
            m_xml.endElement();
        }

        virtual void StartTestCase( const Catch::TestCaseInfo& testInfo ) {
            m_xml.startElement( "TestCase" ).writeAttribute( "name", testInfo.getName() );
            m_currentTestSuccess = true;
        }

        virtual void Result( const Catch::AssertionResult& assertionResult ) {
            if( !m_config.includeSuccessfulResults && assertionResult.getResultType() == ResultWas::Ok )
                return;

            if( assertionResult.hasExpression() ) {
                m_xml.startElement( "Expression" )
                    .writeAttribute( "success", assertionResult.succeeded() )
                    .writeAttribute( "filename", assertionResult.getSourceInfo().file )
                    .writeAttribute( "line", assertionResult.getSourceInfo().line );

                m_xml.scopedElement( "Original" )
                    .writeText( assertionResult.getExpression() );
                m_xml.scopedElement( "Expanded" )
                    .writeText( assertionResult.getExpandedExpression() );
                m_currentTestSuccess &= assertionResult.succeeded();
            }

            switch( assertionResult.getResultType() ) {
                case ResultWas::ThrewException:
                    m_xml.scopedElement( "Exception" )
                        .writeAttribute( "filename", assertionResult.getSourceInfo().file )
                        .writeAttribute( "line", assertionResult.getSourceInfo().line )
                        .writeText( assertionResult.getMessage() );
                    m_currentTestSuccess = false;
                    break;
                case ResultWas::Info:
                    m_xml.scopedElement( "Info" )
                        .writeText( assertionResult.getMessage() );
                    break;
                case ResultWas::Warning:
                    m_xml.scopedElement( "Warning" )
                        .writeText( assertionResult.getMessage() );
                    break;
                case ResultWas::ExplicitFailure:
                    m_xml.scopedElement( "Failure" )
                        .writeText( assertionResult.getMessage() );
                    m_currentTestSuccess = false;
                    break;
                case ResultWas::Unknown:
                case ResultWas::Ok:
                case ResultWas::FailureBit:
                case ResultWas::ExpressionFailed:
                case ResultWas::Exception:
                case ResultWas::DidntThrowException:
                    break;
            }
            if( assertionResult.hasExpression() )
                m_xml.endElement();
        }

        virtual void Aborted() {
            // !TBD
        }

        virtual void EndTestCase( const Catch::TestCaseInfo&, const Totals&, const std::string&, const std::string& ) {
            m_xml.scopedElement( "OverallResult" ).writeAttribute( "success", m_currentTestSuccess );
            m_xml.endElement();
        }

    private:
        ReporterConfig m_config;
        bool m_currentTestSuccess;
        XmlWriter m_xml;
    };

} // end namespace Catch

// #included from: ../reporters/catch_reporter_junit.hpp
#define TWOBLUECUBES_CATCH_REPORTER_JUNIT_HPP_INCLUDED

namespace Catch {

    class JunitReporter : public SharedImpl<IReporter> {

        struct TestStats {
            std::string m_element;
            std::string m_resultType;
            std::string m_message;
            std::string m_content;
        };

        struct TestCaseStats {

            TestCaseStats( const std::string& className, const std::string& name )
            :   m_className( className ),
                m_name( name )
            {}

            double      m_timeInSeconds;
            std::string m_status;
            std::string m_className;
            std::string m_name;
            std::vector<TestStats> m_testStats;
        };

        struct Stats {

            Stats( const std::string& name = std::string() )
            :   m_testsCount( 0 ),
                m_failuresCount( 0 ),
                m_disabledCount( 0 ),
                m_errorsCount( 0 ),
                m_timeInSeconds( 0 ),
                m_name( name )
            {}

            std::size_t m_testsCount;
            std::size_t m_failuresCount;
            std::size_t m_disabledCount;
            std::size_t m_errorsCount;
            double      m_timeInSeconds;
            std::string m_name;

            std::vector<TestCaseStats> m_testCaseStats;
        };

    public:
        JunitReporter( const ReporterConfig& config )
        :   m_config( config ),
            m_testSuiteStats( "AllTests" ),
            m_currentStats( &m_testSuiteStats )
        {}
        virtual ~JunitReporter();

        static std::string getDescription() {
            return "Reports test results in an XML format that looks like Ant's junitreport target";
        }

    private: // IReporter

        virtual bool shouldRedirectStdout() const {
            return true;
        }

        virtual void StartTesting(){}

        virtual void StartGroup( const std::string& groupName ) {
            if( groupName.empty() )
                m_statsForSuites.push_back( Stats( "all tests" ) );
            else
                m_statsForSuites.push_back( Stats( groupName ) );
            m_currentStats = &m_statsForSuites.back();
        }

        virtual void EndGroup( const std::string&, const Totals& totals ) {
            m_currentStats->m_testsCount = totals.assertions.total();
            m_currentStats = &m_testSuiteStats;
        }

        virtual void StartSection( const std::string&, const std::string& ){}

        virtual void NoAssertionsInSection( const std::string& ) {}
        virtual void NoAssertionsInTestCase( const std::string& ) {}

        virtual void EndSection( const std::string&, const Counts& ) {}

        virtual void StartTestCase( const Catch::TestCaseInfo& testInfo ) {
            m_currentStats->m_testCaseStats.push_back( TestCaseStats( testInfo.getClassName(), testInfo.getName() ) );
        }

        virtual void Result( const Catch::AssertionResult& assertionResult ) {
            if( assertionResult.getResultType() != ResultWas::Ok || m_config.includeSuccessfulResults ) {
                TestCaseStats& testCaseStats = m_currentStats->m_testCaseStats.back();
                TestStats stats;
                std::ostringstream oss;
                if( !assertionResult.getMessage().empty() )
                    oss << assertionResult.getMessage() << " at ";
                oss << assertionResult.getSourceInfo();
                stats.m_content = oss.str();
                stats.m_message = assertionResult.getExpandedExpression();
                stats.m_resultType = assertionResult.getTestMacroName();

                switch( assertionResult.getResultType() ) {
                    case ResultWas::ThrewException:
                        stats.m_element = "error";
                        m_currentStats->m_errorsCount++;
                        break;
                    case ResultWas::Info:
                        stats.m_element = "info"; // !TBD ?
                        break;
                    case ResultWas::Warning:
                        stats.m_element = "warning"; // !TBD ?
                        break;
                    case ResultWas::ExplicitFailure:
                        stats.m_element = "failure";
                        m_currentStats->m_failuresCount++;
                        break;
                    case ResultWas::ExpressionFailed:
                        stats.m_element = "failure";
                        m_currentStats->m_failuresCount++;
                        break;
                    case ResultWas::Ok:
                        stats.m_element = "success";
                        break;
                    case ResultWas::Unknown:
                    case ResultWas::FailureBit:
                    case ResultWas::Exception:
                    case ResultWas::DidntThrowException:
                        break;
                }
                testCaseStats.m_testStats.push_back( stats );
            }
        }

        virtual void EndTestCase( const Catch::TestCaseInfo&, const Totals&, const std::string& stdOut, const std::string& stdErr ) {
            if( !stdOut.empty() )
                m_stdOut << stdOut << "\n";
            if( !stdErr.empty() )
                m_stdErr << stdErr << "\n";
        }

        virtual void Aborted() {
            // !TBD
        }

        virtual void EndTesting( const Totals& ) {
            std::ostream& str = m_config.stream;
            {
                XmlWriter xml( str );

                if( m_statsForSuites.size() > 0 )
                    xml.startElement( "testsuites" );

                std::vector<Stats>::const_iterator it = m_statsForSuites.begin();
                std::vector<Stats>::const_iterator itEnd = m_statsForSuites.end();

                for(; it != itEnd; ++it ) {
                    XmlWriter::ScopedElement e = xml.scopedElement( "testsuite" );
                    xml.writeAttribute( "name", it->m_name );
                    xml.writeAttribute( "errors", it->m_errorsCount );
                    xml.writeAttribute( "failures", it->m_failuresCount );
                    xml.writeAttribute( "tests", it->m_testsCount );
                    xml.writeAttribute( "hostname", "tbd" );
                    xml.writeAttribute( "time", "tbd" );
                    xml.writeAttribute( "timestamp", "tbd" );

                    OutputTestCases( xml, *it );
                }

                xml.scopedElement( "system-out" ).writeText( trim( m_stdOut.str() ) );
                xml.scopedElement( "system-err" ).writeText( trim( m_stdErr.str() ) );
            }
        }

        void OutputTestCases( XmlWriter& xml, const Stats& stats ) {
            std::vector<TestCaseStats>::const_iterator it = stats.m_testCaseStats.begin();
            std::vector<TestCaseStats>::const_iterator itEnd = stats.m_testCaseStats.end();
            for(; it != itEnd; ++it ) {

                XmlWriter::ScopedElement e = xml.scopedElement( "testcase" );
                xml.writeAttribute( "classname", it->m_className );
                xml.writeAttribute( "name", it->m_name );
                xml.writeAttribute( "time", "tbd" );

                OutputTestResult( xml, *it );
            }
        }

        void OutputTestResult( XmlWriter& xml, const TestCaseStats& stats ) {
            std::vector<TestStats>::const_iterator it = stats.m_testStats.begin();
            std::vector<TestStats>::const_iterator itEnd = stats.m_testStats.end();
            for(; it != itEnd; ++it ) {
                if( it->m_element != "success" ) {
                    XmlWriter::ScopedElement e = xml.scopedElement( it->m_element );

                    xml.writeAttribute( "message", it->m_message );
                    xml.writeAttribute( "type", it->m_resultType );
                    if( !it->m_content.empty() )
                        xml.writeText( it->m_content );
                }
            }
        }

    private:
        ReporterConfig m_config;
        bool m_currentTestSuccess;

        Stats m_testSuiteStats;
        Stats* m_currentStats;
        std::vector<Stats> m_statsForSuites;
        std::ostringstream m_stdOut;
        std::ostringstream m_stdErr;
    };

} // end namespace Catch

namespace Catch {
    NonCopyable::~NonCopyable() {}
    IShared::~IShared() {}
    StreamBufBase::~StreamBufBase() {}
    IContext::~IContext() {}
    IResultCapture::~IResultCapture() {}
    ITestCase::~ITestCase() {}
    ITestCaseRegistry::~ITestCaseRegistry() {}
    IRegistryHub::~IRegistryHub() {}
    IMutableRegistryHub::~IMutableRegistryHub() {}
    IExceptionTranslator::~IExceptionTranslator() {}
    IExceptionTranslatorRegistry::~IExceptionTranslatorRegistry() {}
    IReporter::~IReporter() {}
    IReporterFactory::~IReporterFactory() {}
    IReporterRegistry::~IReporterRegistry() {}
    BasicReporter::~BasicReporter() {}
    IRunner::~IRunner() {}
    IMutableContext::~IMutableContext() {}
    IConfig::~IConfig() {}
    XmlReporter::~XmlReporter() {}
    JunitReporter::~JunitReporter() {}
    TestRegistry::~TestRegistry() {}
    FreeFunctionTestCase::~FreeFunctionTestCase() {}
    IGeneratorInfo::~IGeneratorInfo() {}
    IGeneratorsForTest::~IGeneratorsForTest() {}
    TagParser::~TagParser() {}
    TagExtracter::~TagExtracter() {}
    TagExpressionParser::~TagExpressionParser() {}

    Matchers::Impl::StdString::Equals::~Equals() {}
    Matchers::Impl::StdString::Contains::~Contains() {}
    Matchers::Impl::StdString::StartsWith::~StartsWith() {}
    Matchers::Impl::StdString::EndsWith::~EndsWith() {}

    void Config::dummy() {}

    INTERNAL_CATCH_REGISTER_REPORTER( "basic", BasicReporter )
    INTERNAL_CATCH_REGISTER_REPORTER( "xml", XmlReporter )
    INTERNAL_CATCH_REGISTER_REPORTER( "junit", JunitReporter )

}

#ifdef __clang__
#pragma clang diagnostic pop
#endif

#endif

#ifdef CATCH_CONFIG_MAIN
// #included from: internal/catch_default_main.hpp
#define TWOBLUECUBES_CATCH_DEFAULT_MAIN_HPP_INCLUDED

#ifndef __OBJC__

// Standard C/C++ main entry point
int main (int argc, char * const argv[]) {
    return Catch::Main( argc, argv );
}

#else // __OBJC__

// Objective-C entry point
int main (int argc, char * const argv[]) {
#if !CATCH_ARC_ENABLED
    NSAutoreleasePool * pool = [[NSAutoreleasePool alloc] init];
#endif

    Catch::registerTestMethods();
    int result = Catch::Main( argc, (char* const*)argv );

#if !CATCH_ARC_ENABLED
    [pool drain];
#endif

    return result;
}

#endif // __OBJC__

#endif

//////

// If this config identifier is defined then all CATCH macros are prefixed with CATCH_
#ifdef CATCH_CONFIG_PREFIX_ALL

#define CATCH_REQUIRE( expr ) INTERNAL_CATCH_TEST( expr, Catch::ResultDisposition::Normal, "CATCH_REQUIRE" )
#define CATCH_REQUIRE_FALSE( expr ) INTERNAL_CATCH_TEST( expr, Catch::ResultDisposition::Normal | Catch::ResultDisposition::NegateResult, "CATCH_REQUIRE_FALSE" )

#define CATCH_REQUIRE_THROWS( expr ) INTERNAL_CATCH_THROWS( expr, ..., Catch::ResultDisposition::Normal, "CATCH_REQUIRE_THROWS" )
#define CATCH_REQUIRE_THROWS_AS( expr, exceptionType ) INTERNAL_CATCH_THROWS_AS( expr, exceptionType, Catch::ResultDisposition::Normal, "CATCH_REQUIRE_THROWS_AS" )
#define CATCH_REQUIRE_NOTHROW( expr ) INTERNAL_CATCH_NO_THROW( expr, Catch::ResultDisposition::Normal, "CATCH_REQUIRE_NOTHROW" )

#define CATCH_CHECK( expr ) INTERNAL_CATCH_TEST( expr, Catch::ResultDisposition::ContinueOnFailure, "CATCH_CHECK" )
#define CATCH_CHECK_FALSE( expr ) INTERNAL_CATCH_TEST( expr, Catch::ResultDisposition::ContinueOnFailure | Catch::ResultDisposition::NegateResult, "CATCH_CHECK_FALSE" )
#define CATCH_CHECKED_IF( expr ) INTERNAL_CATCH_IF( expr, Catch::ResultDisposition::ContinueOnFailure, "CATCH_CHECKED_IF" )
#define CATCH_CHECKED_ELSE( expr ) INTERNAL_CATCH_ELSE( expr, Catch::ResultDisposition::ContinueOnFailure, "CATCH_CHECKED_ELSE" )
#define CATCH_CHECK_NOFAIL( expr ) INTERNAL_CATCH_TEST( expr, Catch::ResultDisposition::ContinueOnFailure | Catch::ResultDisposition::SuppressFail, "CATCH_CHECK_NOFAIL" )

#define CATCH_CHECK_THROWS( expr )  INTERNAL_CATCH_THROWS( expr, ..., Catch::ResultDisposition::ContinueOnFailure, "CATCH_CHECK_THROWS" )
#define CATCH_CHECK_THROWS_AS( expr, exceptionType ) INTERNAL_CATCH_THROWS_AS( expr, exceptionType, Catch::ResultDisposition::ContinueOnFailure, "CATCH_CHECK_THROWS_AS" )
#define CATCH_CHECK_NOTHROW( expr ) INTERNAL_CATCH_NO_THROW( expr, Catch::ResultDisposition::ContinueOnFailure, "CATCH_CHECK_NOTHROW" )

#define CHECK_THAT( arg, matcher ) INTERNAL_CHECK_THAT( arg, matcher, Catch::ResultDisposition::ContinueOnFailure, "CATCH_CHECK_THAT" )
#define CATCH_REQUIRE_THAT( arg, matcher ) INTERNAL_CHECK_THAT( arg, matcher, Catch::ResultDisposition::Normal, "CATCH_REQUIRE_THAT" )

#define CATCH_INFO( msg ) INTERNAL_CATCH_MSG( msg, Catch::ResultWas::Info, Catch::ResultDisposition::ContinueOnFailure, "CATCH_INFO" )
#define CATCH_WARN( msg ) INTERNAL_CATCH_MSG( msg, Catch::ResultWas::Warning, Catch::ResultDisposition::ContinueOnFailure, "CATCH_WARN" )
#define CATCH_FAIL( msg ) INTERNAL_CATCH_MSG( msg, Catch::ResultWas::ExplicitFailure, Catch::ResultDisposition::Normal, "CATCH_FAIL" )
#define CATCH_SUCCEED( msg ) INTERNAL_CATCH_MSG( msg, Catch::ResultWas::Ok, Catch::ResultDisposition::ContinueOnFailure, "CATCH_SUCCEED" )
#define CATCH_SCOPED_INFO( msg ) INTERNAL_CATCH_SCOPED_INFO( msg, "CATCH_SCOPED_INFO" )
#define CATCH_CAPTURE( msg ) INTERNAL_CATCH_MSG( #msg " := " << msg, Catch::ResultWas::Info, Catch::ResultDisposition::ContinueOnFailure, "CATCH_CAPTURE" )
#define CATCH_SCOPED_CAPTURE( msg ) INTERNAL_CATCH_SCOPED_INFO( #msg " := " << msg, "CATCH_SCOPED_CAPTURE" )

#define CATCH_SECTION( name, description ) INTERNAL_CATCH_SECTION( name, description )

#define CATCH_TEST_CASE( name, description ) INTERNAL_CATCH_TESTCASE( name, description )
#define CATCH_TEST_CASE_NORETURN( name, description ) INTERNAL_CATCH_TESTCASE_NORETURN( name, description )
#define CATCH_ANON_TEST_CASE() INTERNAL_CATCH_TESTCASE( "", "Anonymous test case" )
#define CATCH_METHOD_AS_TEST_CASE( method, name, description ) INTERNAL_CATCH_METHOD_AS_TEST_CASE( method, name, description )

#define CATCH_REGISTER_REPORTER( name, reporterType ) INTERNAL_CATCH_REGISTER_REPORTER( name, reporterType )

#define CATCH_GENERATE( expr) INTERNAL_CATCH_GENERATE( expr )

// If CATCH_CONFIG_PREFIX_ALL is not defined then the CATCH_ prefix is not required
#else

#define REQUIRE( expr ) INTERNAL_CATCH_TEST( expr, Catch::ResultDisposition::Normal, "REQUIRE" )
#define REQUIRE_FALSE( expr ) INTERNAL_CATCH_TEST( expr, Catch::ResultDisposition::Normal | Catch::ResultDisposition::NegateResult, "REQUIRE_FALSE" )

#define REQUIRE_THROWS( expr ) INTERNAL_CATCH_THROWS( expr, ..., Catch::ResultDisposition::Normal, "REQUIRE_THROWS" )
#define REQUIRE_THROWS_AS( expr, exceptionType ) INTERNAL_CATCH_THROWS_AS( expr, exceptionType, Catch::ResultDisposition::Normal, "REQUIRE_THROWS_AS" )
#define REQUIRE_NOTHROW( expr ) INTERNAL_CATCH_NO_THROW( expr, Catch::ResultDisposition::Normal, "REQUIRE_NOTHROW" )

#define CHECK( expr ) INTERNAL_CATCH_TEST( expr, Catch::ResultDisposition::ContinueOnFailure, "CHECK" )
#define CHECK_FALSE( expr ) INTERNAL_CATCH_TEST( expr, Catch::ResultDisposition::ContinueOnFailure | Catch::ResultDisposition::NegateResult, "CHECK_FALSE" )
#define CHECKED_IF( expr ) INTERNAL_CATCH_IF( expr, Catch::ResultDisposition::ContinueOnFailure, "CHECKED_IF" )
#define CHECKED_ELSE( expr ) INTERNAL_CATCH_ELSE( expr, Catch::ResultDisposition::ContinueOnFailure, "CHECKED_ELSE" )
#define CHECK_NOFAIL( expr ) INTERNAL_CATCH_TEST( expr, Catch::ResultDisposition::ContinueOnFailure | Catch::ResultDisposition::SuppressFail, "CHECK_NOFAIL" )

#define CHECK_THROWS( expr )  INTERNAL_CATCH_THROWS( expr, ..., Catch::ResultDisposition::ContinueOnFailure, "CHECK_THROWS" )
#define CHECK_THROWS_AS( expr, exceptionType ) INTERNAL_CATCH_THROWS_AS( expr, exceptionType, Catch::ResultDisposition::ContinueOnFailure, "CHECK_THROWS_AS" )
#define CHECK_NOTHROW( expr ) INTERNAL_CATCH_NO_THROW( expr, Catch::ResultDisposition::ContinueOnFailure, "CHECK_NOTHROW" )

#define CHECK_THAT( arg, matcher ) INTERNAL_CHECK_THAT( arg, matcher, Catch::ResultDisposition::ContinueOnFailure, "CHECK_THAT" )
#define REQUIRE_THAT( arg, matcher ) INTERNAL_CHECK_THAT( arg, matcher, Catch::ResultDisposition::Normal, "REQUIRE_THAT" )

#define INFO( msg ) INTERNAL_CATCH_MSG( msg, Catch::ResultWas::Info, Catch::ResultDisposition::ContinueOnFailure, "INFO" )
#define WARN( msg ) INTERNAL_CATCH_MSG( msg, Catch::ResultWas::Warning, Catch::ResultDisposition::ContinueOnFailure, "WARN" )
#define FAIL( msg ) INTERNAL_CATCH_MSG( msg, Catch::ResultWas::ExplicitFailure, Catch::ResultDisposition::Normal, "FAIL" )
#define SUCCEED( msg ) INTERNAL_CATCH_MSG( msg, Catch::ResultWas::Ok, Catch::ResultDisposition::ContinueOnFailure, "SUCCEED" )
#define SCOPED_INFO( msg ) INTERNAL_CATCH_SCOPED_INFO( msg, "SCOPED_INFO" )
#define CAPTURE( msg ) INTERNAL_CATCH_MSG( #msg " := " << msg, Catch::ResultWas::Info, Catch::ResultDisposition::ContinueOnFailure, "CAPTURE" )
#define SCOPED_CAPTURE( msg ) INTERNAL_CATCH_SCOPED_INFO( #msg " := " << msg, "SCOPED_CAPTURE" )

#define SECTION( name, description ) INTERNAL_CATCH_SECTION( name, description )

#define TEST_CASE( name, description ) INTERNAL_CATCH_TESTCASE( name, description )
#define TEST_CASE_NORETURN( name, description ) INTERNAL_CATCH_TESTCASE_NORETURN( name, description )
#define ANON_TEST_CASE() INTERNAL_CATCH_TESTCASE( "", "Anonymous test case" )
#define METHOD_AS_TEST_CASE( method, name, description ) INTERNAL_CATCH_METHOD_AS_TEST_CASE( method, name, description )

#define REGISTER_REPORTER( name, reporterType ) INTERNAL_CATCH_REGISTER_REPORTER( name, reporterType )

#define GENERATE( expr) INTERNAL_CATCH_GENERATE( expr )

#endif

#define CATCH_TRANSLATE_EXCEPTION( signature ) INTERNAL_CATCH_TRANSLATE_EXCEPTION( signature )

using Catch::Detail::Approx;

#ifdef __clang__
#pragma clang diagnostic pop
#endif

#endif // TWOBLUECUBES_SINGLE_INCLUDE_CATCH_HPP_INCLUDED
<|MERGE_RESOLUTION|>--- conflicted
+++ resolved
@@ -1,10 +1,6 @@
 /*
-<<<<<<< HEAD
- *  CATCH v0.9 build 2 (integration branch)
- *  Generated: 2012-11-16 08:44:53.410120
-=======
- *  Generated: 2012-11-13 22:03:59.839085
->>>>>>> 88a3f232
+ *  CATCH v0.9 build 3 (integration branch)
+ *  Generated: 2012-11-16 21:01:18.673384
  *  ----------------------------------------------------------
  *  This file has been merged from multiple headers. Please don't edit it directly
  *  Copyright (c) 2012 Two Blue Cubes Ltd. All rights reserved.
@@ -943,11 +939,7 @@
 	void operator = ( const ExpressionLhs& );
 
 public:
-<<<<<<< HEAD
-    ExpressionLhs( const T& lhs ) : m_lhs( lhs ) {}
-=======
     ExpressionLhs( T lhs ) : m_lhs( lhs ) {}
->>>>>>> 88a3f232
 
     template<typename RhsT>
     ExpressionResultBuilder& operator == ( const RhsT& rhs ) {
@@ -1533,7 +1525,6 @@
         IfFilterMatches::DoWhat getFilterType() const {
             return m_filterType;
         }
-<<<<<<< HEAD
 
         bool shouldInclude( const TestCaseInfo& testCase ) const {
             return isMatch( testCase ) == (m_filterType == IfFilterMatches::IncludeTests);
@@ -1616,90 +1607,6 @@
                 return !testCase.isHidden();
             }
 
-=======
-
-        bool shouldInclude( const TestCaseInfo& testCase ) const {
-            return isMatch( testCase ) == (m_filterType == IfFilterMatches::IncludeTests);
-        }
-    private:
-
-#ifdef __clang__
-#pragma clang diagnostic push
-#pragma clang diagnostic ignored "-Wunreachable-code"
-#endif
-
-        bool isMatch( const TestCaseInfo& testCase ) const {
-            const std::string& name = testCase.getName();
-
-            switch( m_wildcardPosition ) {
-                case NoWildcard:
-                    return m_stringToMatch == name;
-                case WildcardAtStart:
-                    return endsWith( name, m_stringToMatch );
-                case WildcardAtEnd:
-                    return startsWith( name, m_stringToMatch );
-                case WildcardAtBothEnds:
-                    return contains( name, m_stringToMatch );
-            }
-            throw std::logic_error( "Unhandled wildcard type" );
-        }
-
-#ifdef __clang__
-#pragma clang diagnostic pop
-#endif
-
-        std::string m_stringToMatch;
-        IfFilterMatches::DoWhat m_filterType;
-        WildcardPosition m_wildcardPosition;
-    };
-
-    class TestCaseFilters {
-    public:
-        TestCaseFilters( const std::string& name ) : m_name( name ) {}
-
-        std::string getName() const {
-            return m_name;
-        }
-
-        void addFilter( const TestCaseFilter& filter ) {
-            if( filter.getFilterType() == IfFilterMatches::ExcludeTests )
-                m_exclusionFilters.push_back( filter );
-            else
-                m_inclusionFilters.push_back( filter );
-        }
-
-        void addTags( const std::string& tagPattern ) {
-            TagExpression exp;
-            TagExpressionParser( exp ).parse( tagPattern );
-
-            m_tagExpressions.push_back( exp );
-        }
-
-        bool shouldInclude( const TestCaseInfo& testCase ) const {
-            if( !m_tagExpressions.empty() ) {
-                std::vector<TagExpression>::const_iterator it = m_tagExpressions.begin();
-                std::vector<TagExpression>::const_iterator itEnd = m_tagExpressions.end();
-                for(; it != itEnd; ++it )
-                    if( it->matches( testCase.getTags() ) )
-                        break;
-                if( it == itEnd )
-                    return false;
-            }
-
-            if( !m_inclusionFilters.empty() ) {
-                std::vector<TestCaseFilter>::const_iterator it = m_inclusionFilters.begin();
-                std::vector<TestCaseFilter>::const_iterator itEnd = m_inclusionFilters.end();
-                for(; it != itEnd; ++it )
-                    if( it->shouldInclude( testCase ) )
-                        break;
-                if( it == itEnd )
-                    return false;
-            }
-            else if( m_exclusionFilters.empty() && m_tagExpressions.empty() ) {
-                return !testCase.isHidden();
-            }
-
->>>>>>> 88a3f232
             std::vector<TestCaseFilter>::const_iterator it = m_exclusionFilters.begin();
             std::vector<TestCaseFilter>::const_iterator itEnd = m_exclusionFilters.end();
             for(; it != itEnd; ++it )
@@ -1831,7 +1738,6 @@
         FailedOnly,
         SuccessfulResults
     }; };
-<<<<<<< HEAD
 
     struct List{ enum What {
         None = 0,
@@ -1964,140 +1870,6 @@
         const ConfigData& data() const {
             return m_data;
         }
-=======
-
-    struct List{ enum What {
-        None = 0,
-
-        Reports = 1,
-        Tests = 2,
-        All = 3,
-
-        TestNames = 6,
-
-        WhatMask = 0xf,
-
-        AsText = 0x10,
-        AsXml = 0x20,
-
-        AsMask = 0xf0
-    }; };
-
-    struct ConfigData {
-
-        struct WarnAbout { enum What {
-            Nothing = 0x00,
-            NoAssertions = 0x01
-        }; };
-
-        ConfigData()
-        :   listSpec( List::None ),
-            shouldDebugBreak( false ),
-            includeWhichResults( Include::FailedOnly ),
-            cutoff( -1 ),
-            allowThrows( true ),
-            warnings( WarnAbout::Nothing )
-        {}
-
-        std::string reporter;
-        std::string outputFilename;
-        List::What listSpec;
-        std::vector<TestCaseFilters> filters;
-        bool shouldDebugBreak;
-        std::string stream;
-        Include::WhichResults includeWhichResults;
-        std::string name;
-        int cutoff;
-        bool allowThrows;
-        WarnAbout::What warnings;
-    };
-
-    class Config : public IConfig {
-    private:
-        Config( const Config& other );
-        Config& operator = ( const Config& other );
-        virtual void dummy();
-    public:
-
-        Config()
-        :   m_os( std::cout.rdbuf() )
-        {}
-
-        Config( const ConfigData& data )
-        :   m_data( data ),
-            m_os( std::cout.rdbuf() )
-        {}
-
-        virtual ~Config() {
-            m_os.rdbuf( std::cout.rdbuf() );
-            m_stream.release();
-        }
-
-        void setFilename( const std::string& filename ) {
-            m_data.outputFilename = filename;
-        }
-
-        List::What getListSpec( void ) const {
-            return m_data.listSpec;
-        }
-
-        const std::string& getFilename() const {
-            return m_data.outputFilename ;
-        }
-
-        List::What listWhat() const {
-            return static_cast<List::What>( m_data.listSpec & List::WhatMask );
-        }
-
-        List::What listAs() const {
-            return static_cast<List::What>( m_data.listSpec & List::AsMask );
-        }
-
-        std::string getName() const {
-            return m_data.name;
-        }
-
-        bool shouldDebugBreak() const {
-            return m_data.shouldDebugBreak;
-        }
-
-        virtual std::ostream& stream() const {
-            return m_os;
-        }
-
-        void setStreamBuf( std::streambuf* buf ) {
-            m_os.rdbuf( buf ? buf : std::cout.rdbuf() );
-        }
-
-        void useStream( const std::string& streamName ) {
-            Stream stream = createStream( streamName );
-            setStreamBuf( stream.streamBuf );
-            m_stream.release();
-            m_stream = stream;
-        }
-
-        void addTestSpec( const std::string& testSpec ) {
-            TestCaseFilters filters( testSpec );
-            filters.addFilter( TestCaseFilter( testSpec ) );
-            m_data.filters.push_back( filters );
-        }
-
-        virtual bool includeSuccessfulResults() const {
-            return m_data.includeWhichResults == Include::SuccessfulResults;
-        }
-
-        int getCutoff() const {
-            return m_data.cutoff;
-        }
-
-        virtual bool allowThrows() const {
-            return m_data.allowThrows;
-        }
-
-        const ConfigData& data() const {
-            return m_data;
-        }
->>>>>>> 88a3f232
         ConfigData& data() {
             return m_data;
         }
@@ -2115,7 +1887,6 @@
 #include <string>
 #include <ostream>
 #include <map>
-<<<<<<< HEAD
 
 namespace Catch
 {
@@ -2138,30 +1909,6 @@
             fullConfig( other.fullConfig )
         {}
 
-=======
-
-namespace Catch
-{
-    struct ReporterConfig
-    {
-        ReporterConfig( const std::string& _name,
-                        std::ostream& _stream,
-                        bool _includeSuccessfulResults,
-                        const ConfigData& _fullConfig )
-        :   name( _name ),
-            stream( _stream ),
-            includeSuccessfulResults( _includeSuccessfulResults ),
-            fullConfig( _fullConfig )
-        {}
-
-        ReporterConfig( const ReporterConfig& other )
-        :   name( other.name ),
-            stream( other.stream ),
-            includeSuccessfulResults( other.includeSuccessfulResults ),
-            fullConfig( other.fullConfig )
-        {}
-
->>>>>>> 88a3f232
         std::string name;
         std::ostream& stream;
         bool includeSuccessfulResults;
@@ -2265,7 +2012,6 @@
     inline IResultCapture& getResultCapture() {
         return getCurrentContext().getResultCapture();
     }
-<<<<<<< HEAD
 
     template<typename MatcherT>
     ExpressionResultBuilder expressionResultBuilderFromMatcher( const MatcherT& matcher,
@@ -2285,34 +2031,17 @@
         return expressionResultBuilderFromMatcher( matcher, matcherCallAsString )
             .setLhs( Catch::toString( arg ) )
             .setResultType( matcher.match( arg ) );
-=======
-
-    template<typename MatcherT>
-    ExpressionResultBuilder expressionResultBuilderFromMatcher( const MatcherT& matcher,
-                                                                const std::string& matcherCallAsString ) {
-        std::string matcherAsString = matcher.toString();
-        if( matcherAsString == "{?}" )
-            matcherAsString = matcherCallAsString;
-        return ExpressionResultBuilder()
-            .setRhs( matcherAsString )
-            .setOp( "matches" );
->>>>>>> 88a3f232
     }
 
     template<typename MatcherT, typename ArgT>
     ExpressionResultBuilder expressionResultBuilderFromMatcher( const MatcherT& matcher,
-<<<<<<< HEAD
                                                                 ArgT* arg,
-=======
-                                                                const ArgT& arg,
->>>>>>> 88a3f232
                                                                 const std::string& matcherCallAsString ) {
         return expressionResultBuilderFromMatcher( matcher, matcherCallAsString )
             .setLhs( Catch::toString( arg ) )
             .setResultType( matcher.match( arg ) );
     }
 
-<<<<<<< HEAD
 struct TestFailureException{};
 
 class ScopedInfo {
@@ -2463,167 +2192,6 @@
 
 namespace Catch {
 
-=======
-    template<typename MatcherT, typename ArgT>
-    ExpressionResultBuilder expressionResultBuilderFromMatcher( const MatcherT& matcher,
-                                                                ArgT* arg,
-                                                                const std::string& matcherCallAsString ) {
-        return expressionResultBuilderFromMatcher( matcher, matcherCallAsString )
-            .setLhs( Catch::toString( arg ) )
-            .setResultType( matcher.match( arg ) );
-    }
-
-struct TestFailureException{};
-
-class ScopedInfo {
-public:
-    ScopedInfo() : m_resultBuilder( ResultWas::Info ) {
-        getResultCapture().pushScopedInfo( this );
-    }
-    ~ScopedInfo() {
-        getResultCapture().popScopedInfo( this );
-    }
-    template<typename T>
-    ScopedInfo& operator << ( const T& value ) {
-        m_resultBuilder << value;
-        return *this;
-    }
-    AssertionResult buildResult( const AssertionInfo& assertionInfo ) const {
-        return m_resultBuilder.buildResult( assertionInfo );
-    }
-
-private:
-    ExpressionResultBuilder m_resultBuilder;
-};
-
-// This is just here to avoid compiler warnings with macro constants and boolean literals
-inline bool isTrue( bool value ){ return value; }
-
-} // end namespace Catch
-
-///////////////////////////////////////////////////////////////////////////////
-#define INTERNAL_CATCH_ASSERTIONINFO_NAME INTERNAL_CATCH_UNIQUE_NAME( __assertionInfo )
-
-///////////////////////////////////////////////////////////////////////////////
-#define INTERNAL_CATCH_ACCEPT_EXPR( evaluatedExpr, resultDisposition, originalExpr ) \
-    if( Catch::ResultAction::Value internal_catch_action = Catch::getResultCapture().acceptExpression( evaluatedExpr, INTERNAL_CATCH_ASSERTIONINFO_NAME )  ) { \
-        if( internal_catch_action & Catch::ResultAction::Debug ) BreakIntoDebugger(); \
-        if( internal_catch_action & Catch::ResultAction::Abort ) throw Catch::TestFailureException(); \
-        if( !Catch::shouldContinueOnFailure( resultDisposition ) ) throw Catch::TestFailureException(); \
-        if( Catch::isTrue( false ) ){ bool this_is_here_to_invoke_warnings = ( originalExpr ); Catch::isTrue( this_is_here_to_invoke_warnings ); } \
-    }
-
-///////////////////////////////////////////////////////////////////////////////
-#define INTERNAL_CATCH_ACCEPT_INFO( expr, macroName, resultDisposition ) \
-    Catch::AssertionInfo INTERNAL_CATCH_ASSERTIONINFO_NAME( macroName, CATCH_INTERNAL_LINEINFO, expr, resultDisposition );
-
-///////////////////////////////////////////////////////////////////////////////
-#define INTERNAL_CATCH_TEST( expr, resultDisposition, macroName ) \
-    do { \
-        INTERNAL_CATCH_ACCEPT_INFO( #expr, macroName, resultDisposition ); \
-        try { \
-            INTERNAL_CATCH_ACCEPT_EXPR( ( Catch::ExpressionDecomposer()->*expr ).endExpression( resultDisposition ), resultDisposition, expr ); \
-        } catch( Catch::TestFailureException& ) { \
-            throw; \
-        } catch( ... ) { \
-            INTERNAL_CATCH_ACCEPT_EXPR( Catch::ExpressionResultBuilder( Catch::ResultWas::ThrewException ) << Catch::translateActiveException(), \
-                resultDisposition | Catch::ResultDisposition::ContinueOnFailure, expr ); \
-            throw; \
-        } \
-    } while( Catch::isTrue( false ) )
-
-///////////////////////////////////////////////////////////////////////////////
-#define INTERNAL_CATCH_IF( expr, resultDisposition, macroName ) \
-    INTERNAL_CATCH_TEST( expr, resultDisposition, macroName ); \
-    if( Catch::getResultCapture().getLastResult()->succeeded() )
-
-///////////////////////////////////////////////////////////////////////////////
-#define INTERNAL_CATCH_ELSE( expr, resultDisposition, macroName ) \
-    INTERNAL_CATCH_TEST( expr, resultDisposition, macroName ); \
-    if( !Catch::getResultCapture().getLastResult()->succeeded() )
-
-///////////////////////////////////////////////////////////////////////////////
-#define INTERNAL_CATCH_NO_THROW( expr, resultDisposition, macroName ) \
-    do { \
-        INTERNAL_CATCH_ACCEPT_INFO( #expr, macroName, resultDisposition ); \
-        try { \
-            expr; \
-            INTERNAL_CATCH_ACCEPT_EXPR( Catch::ExpressionResultBuilder( Catch::ResultWas::Ok ), resultDisposition, false ); \
-        } \
-        catch( ... ) { \
-            INTERNAL_CATCH_ACCEPT_EXPR( Catch::ExpressionResultBuilder( Catch::ResultWas::ThrewException ) << Catch::translateActiveException(), resultDisposition, false ); \
-        } \
-} while( Catch::isTrue( false ) )
-
-///////////////////////////////////////////////////////////////////////////////
-#define INTERNAL_CATCH_THROWS_IMPL( expr, exceptionType, resultDisposition ) \
-    try { \
-        if( Catch::getCurrentContext().getConfig()->allowThrows() ) { \
-            expr; \
-            INTERNAL_CATCH_ACCEPT_EXPR( Catch::ExpressionResultBuilder( Catch::ResultWas::DidntThrowException ), resultDisposition, false ); \
-        } \
-    } \
-    catch( Catch::TestFailureException& ) { \
-        throw; \
-    } \
-    catch( exceptionType ) { \
-        INTERNAL_CATCH_ACCEPT_EXPR( Catch::ExpressionResultBuilder( Catch::ResultWas::Ok ), resultDisposition, false ); \
-    }
-
-///////////////////////////////////////////////////////////////////////////////
-#define INTERNAL_CATCH_THROWS( expr, exceptionType, resultDisposition, macroName ) \
-    do { \
-        INTERNAL_CATCH_ACCEPT_INFO( #expr, macroName, resultDisposition ); \
-        INTERNAL_CATCH_THROWS_IMPL( expr, exceptionType, resultDisposition ) \
-    } while( Catch::isTrue( false ) )
-
-///////////////////////////////////////////////////////////////////////////////
-#define INTERNAL_CATCH_THROWS_AS( expr, exceptionType, resultDisposition, macroName ) \
-    do { \
-        INTERNAL_CATCH_ACCEPT_INFO( #expr, macroName, resultDisposition ); \
-        INTERNAL_CATCH_THROWS_IMPL( expr, exceptionType, resultDisposition ) \
-        catch( ... ) { \
-            INTERNAL_CATCH_ACCEPT_EXPR( ( Catch::ExpressionResultBuilder( Catch::ResultWas::ThrewException ) << Catch::translateActiveException() ), \
-                resultDisposition | Catch::ResultDisposition::ContinueOnFailure, false ); \
-        } \
-    } while( Catch::isTrue( false ) )
-
-///////////////////////////////////////////////////////////////////////////////
-#define INTERNAL_CATCH_MSG( reason, resultType, resultDisposition, macroName ) \
-    do { \
-        INTERNAL_CATCH_ACCEPT_INFO( "", macroName, resultDisposition ); \
-        INTERNAL_CATCH_ACCEPT_EXPR( Catch::ExpressionResultBuilder( resultType ) << reason, resultDisposition, true ) \
-    } while( Catch::isTrue( false ) )
-
-///////////////////////////////////////////////////////////////////////////////
-#define INTERNAL_CATCH_SCOPED_INFO( log, macroName ) \
-    INTERNAL_CATCH_ACCEPT_INFO( "", macroName, Catch::ResultDisposition::Normal ); \
-    Catch::ScopedInfo INTERNAL_CATCH_UNIQUE_NAME( info ); \
-    INTERNAL_CATCH_UNIQUE_NAME( info ) << log
-
-///////////////////////////////////////////////////////////////////////////////
-#define INTERNAL_CHECK_THAT( arg, matcher, resultDisposition, macroName ) \
-    do { \
-        INTERNAL_CATCH_ACCEPT_INFO( #arg " " #matcher, macroName, resultDisposition ); \
-        try { \
-            INTERNAL_CATCH_ACCEPT_EXPR( ( Catch::expressionResultBuilderFromMatcher( ::Catch::Matchers::matcher, arg, #matcher ) ), resultDisposition, false ); \
-        } catch( Catch::TestFailureException& ) { \
-            throw; \
-        } catch( ... ) { \
-            INTERNAL_CATCH_ACCEPT_EXPR( ( Catch::ExpressionResultBuilder( Catch::ResultWas::ThrewException ) << Catch::translateActiveException() ), \
-                resultDisposition | Catch::ResultDisposition::ContinueOnFailure, false ); \
-            throw; \
-        } \
-    } while( Catch::isTrue( false ) )
-
-// #included from: internal/catch_section.hpp
-#define TWOBLUECUBES_CATCH_SECTION_HPP_INCLUDED
-
-#include <string>
-
-namespace Catch {
-
->>>>>>> 88a3f232
     class Section {
     public:
         Section(    const std::string& name,
@@ -2724,7 +2292,6 @@
     {
 		move( other );
     }
-<<<<<<< HEAD
 
     CompositeGenerator& setFileInfo( const char* fileInfo ) {
         m_fileInfo = fileInfo;
@@ -2738,21 +2305,6 @@
     operator T () const {
         size_t overallIndex = getCurrentContext().getGeneratorIndex( m_fileInfo, m_totalSize );
 
-=======
-
-    CompositeGenerator& setFileInfo( const char* fileInfo ) {
-        m_fileInfo = fileInfo;
-        return *this;
-    }
-
-    ~CompositeGenerator() {
-        deleteAll( m_composed );
-    }
-
-    operator T () const {
-        size_t overallIndex = getCurrentContext().getGeneratorIndex( m_fileInfo, m_totalSize );
-
->>>>>>> 88a3f232
         typename std::vector<const IGenerator<T>*>::const_iterator it = m_composed.begin();
         typename std::vector<const IGenerator<T>*>::const_iterator itEnd = m_composed.end();
         for( size_t index = 0; it != itEnd; ++it )
@@ -5564,7 +5116,6 @@
         if( shouldNegate( resultDisposition ) )
             capturedExpression = "!" + _capturedExpression;
     }
-<<<<<<< HEAD
 
     AssertionResult::AssertionResult() {}
 
@@ -5612,55 +5163,6 @@
     std::string AssertionResult::getMessage() const {
         return m_resultData.message;
     }
-=======
-
-    AssertionResult::AssertionResult() {}
-
-    AssertionResult::AssertionResult( const AssertionInfo& info, const AssertionResultData& data )
-    :   m_info( info ),
-        m_resultData( data )
-    {}
-
-    AssertionResult::~AssertionResult() {}
-
-    // Result was a success
-    bool AssertionResult::succeeded() const {
-        return Catch::isOk( m_resultData.resultType );
-    }
-
-    // Result was a success, or failure is suppressed
-    bool AssertionResult::isOk() const {
-        return Catch::isOk( m_resultData.resultType ) || shouldSuppressFailure( m_info.resultDisposition );
-    }
-
-    ResultWas::OfType AssertionResult::getResultType() const {
-        return m_resultData.resultType;
-    }
-
-    bool AssertionResult::hasExpression() const {
-        return !m_info.capturedExpression.empty();
-    }
-
-    bool AssertionResult::hasMessage() const {
-        return !m_resultData.message.empty();
-    }
-
-    std::string AssertionResult::getExpression() const {
-        return m_info.capturedExpression;
-    }
-
-    bool AssertionResult::hasExpandedExpression() const {
-        return hasExpression() && getExpandedExpression() != getExpression();
-    }
-
-    std::string AssertionResult::getExpandedExpression() const {
-        return m_resultData.reconstructedExpression;
-    }
-
-    std::string AssertionResult::getMessage() const {
-        return m_resultData.message;
-    }
->>>>>>> 88a3f232
     SourceLineInfo AssertionResult::getSourceInfo() const {
         return m_info.lineInfo;
     }
@@ -5873,7 +5375,7 @@
 namespace Catch {
 
     // These numbers are maintained by a script
-    Version libraryVersion = { 0, 9, 2, "integration" };
+    Version libraryVersion = { 0, 9, 3, "integration" };
 }
 
 // #included from: ../reporters/catch_reporter_basic.hpp
